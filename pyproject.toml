--- conflicted
+++ resolved
@@ -19,14 +19,10 @@
 python_version = "3.8"
 exclude = [
     "build",
-<<<<<<< HEAD
     "tests",
-    "results",
-=======
     "results",
     "venv",
     ".venv"
->>>>>>> 7dbf0405
 ]
 warn_unused_configs = true
 warn_redundant_casts = true
@@ -34,34 +30,22 @@
 strict_concatenate = true
 warn_return_any = true
 disallow_subclassing_any = true
-<<<<<<< HEAD
-disallow_untyped_decorators = true
-disallow_any_generics = true
-
-[[tool.mypy.overrides]]
-module = ["starcraft"]
-disallow_untyped_defs = true
-=======
 #disallow_untyped_decorators = true
 #disallow_any_generics = true
 
 [[tool.mypy.overrides]]
 module = ["craft-parts"]
 #disallow_untyped_defs = true
->>>>>>> 7dbf0405
 no_implicit_optional = true
 
 [[tool.mypy.overrides]]
 module = ["tests.*"]
 strict = false
 
-<<<<<<< HEAD
-=======
 [tool.pylint]
 load-plugins = "pylint_fixme_info"
 disable = "fixme"
 
->>>>>>> 7dbf0405
 [tool.pylint.messages_control]
 disable = "too-many-ancestors,too-few-public-methods,fixme,unspecified-encoding,use-implicit-booleaness-not-comparison,unnecessary-lambda-assignment"
 
@@ -123,11 +107,7 @@
 
 
     # Stricter type checking rules that that are disabled.
-<<<<<<< HEAD
-    "A003",  # Class attribute shadowing a python bulit-in (class attributes are seldom if ever referred to bare)
-=======
     "A003",  # Class attribute shadowing a python built-in (class attributes are seldom if ever referred to bare)
->>>>>>> 7dbf0405
     "N818",  # Exception names ending with suffix `Error`
     "ANN002",  "ANN003",  # Missing type annotation for *args and **kwargs
     "ANN101", "ANN102",  # Type annotations for `self` and `cls` in methods
