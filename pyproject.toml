--- conflicted
+++ resolved
@@ -48,10 +48,6 @@
     "pytest-mock~=3.12",
     "pyfakefs~=5.3",
     "mypy[reports]~=1.14.1",
-<<<<<<< HEAD
-=======
-    "pyright==1.1.405",
->>>>>>> 2464ff5c
     "types-Pygments",
     "types-colorama",
     "types-setuptools",
