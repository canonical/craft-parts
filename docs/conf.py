# Copyright 2021 Canonical Ltd.
#
# This program is free software: you can redistribute it and/or modify
# it under the terms of the GNU General Public License version 3 as
# published by the Free Software Foundation.
#
# This program is distributed in the hope that it will be useful,
# but WITHOUT ANY WARRANTY; without even the implied warranty of
# MERCHANTABILITY or FITNESS FOR A PARTICULAR PURPOSE.  See the
# GNU General Public License for more details.
#
# You should have received a copy of the GNU General Public License
# along with this program.  If not, see <http://www.gnu.org/licenses/>.

# Configuration file for the Sphinx documentation builder.
#
# This file only contains a selection of the most common options. For a full
# list see the documentation:
# https://www.sphinx-doc.org/en/master/usage/configuration.html

# -- Path setup --------------------------------------------------------------

# If extensions (or modules to document with autodoc) are in another directory,
# add these directories to sys.path here. If the directory is relative to the
# documentation root, use os.path.abspath to make it absolute, like shown here.
#
import os
import sys

sys.path.insert(0, os.path.abspath(".."))


# -- Project information -----------------------------------------------------

project = "Craft Parts"
copyright = "2023, Canonical Ltd."
author = "Canonical Ltd."

# The full version, including alpha/beta/rc tags
release = "1.23.0"

# Open Graph configuration - defines what is displayed in the website preview
ogp_site_url = "https://canonical-craft-parts.readthedocs-hosted.com"
ogp_site_name = project
ogp_image = "https://assets.ubuntu.com/v1/253da317-image-document-ubuntudocs.svg"

# Update with the favicon for your product
html_favicon = "sphinx-resources/.sphinx/_static/favicon.png"

html_context = {
    'product_page': 'https://github.com/canonical/craft-parts',
    'product_tag': 'sphinx-resources/.sphinx/_static/tag.png',
    "github_url": "https://github.com/canonical/craft-parts",
    "github_version": "main",
    "github_folder": "/docs/",
    "github_issues": "enabled",
}

# -- General configuration ---------------------------------------------------

extensions = [
    "sphinx.ext.autodoc",
    "sphinx.ext.autosummary",
    "sphinx.ext.ifconfig",
    "sphinx.ext.napoleon",
    "sphinx.ext.viewcode",
    "sphinx_autodoc_typehints",  # must be loaded after napoleon
    "sphinx-pydantic",
    "sphinx_design",
    "sphinxcontrib.details.directive",
]

# List of patterns, relative to source directory, that match files and
# directories to ignore when looking for source files.
# This pattern also affects html_static_path and html_extra_path.
exclude_patterns = ["_build", "Thumbs.db", ".DS_Store", "**venv", "base", "sphinx-resources"]

rst_epilog = """
.. include:: /reuse/links.txt
"""

autodoc_mock_imports = ["apt"]

rst_prolog = """
.. |br| raw:: html

   <br />
"""

disable_feedback_button = False

# -- Options for HTML output -------------------------------------------------

# Find the current builder
builder = "dirhtml"
if "-b" in sys.argv:
    builder = sys.argv[sys.argv.index("-b") + 1]

# Setting templates_path for epub makes the build fail
if builder == "dirhtml" or builder == "html":
    templates_path = ["sphinx-resources/.sphinx/_templates"]

# The theme to use for HTML and HTML Help pages.  See the documentation for
# a list of builtin themes.
#
html_theme = "furo"
html_last_updated_fmt = ""
html_permalinks_icon = "¶"
html_theme_options = {
    "light_css_variables": {
        "color-sidebar-background-border": "none",
        "font-stack": "Ubuntu, -apple-system, Segoe UI, Roboto, Oxygen, Cantarell, Fira Sans, Droid Sans, Helvetica Neue, sans-serif",
        "font-stack--monospace": "Ubuntu Mono, Consolas, Monaco, Courier, monospace",
        "color-foreground-primary": "#111",
        "color-foreground-secondary": "var(--color-foreground-primary)",
        "color-foreground-muted": "#333",
        "color-background-secondary": "#FFF",
        "color-background-hover": "#f2f2f2",
        "color-brand-primary": "#111",
        "color-brand-content": "#06C",
        "color-api-background": "#cdcdcd",
        "color-inline-code-background": "rgba(0,0,0,.03)",
        "color-sidebar-link-text": "#111",
        "color-sidebar-item-background--current": "#ebebeb",
        "color-sidebar-item-background--hover": "#f2f2f2",
        "toc-font-size": "var(--font-size--small)",
        "color-admonition-title-background--note": "var(--color-background-primary)",
        "color-admonition-title-background--tip": "var(--color-background-primary)",
        "color-admonition-title-background--important": "var(--color-background-primary)",
        "color-admonition-title-background--caution": "var(--color-background-primary)",
        "color-admonition-title--note": "#24598F",
        "color-admonition-title--tip": "#24598F",
        "color-admonition-title--important": "#C7162B",
        "color-admonition-title--caution": "#F99B11",
        "color-highlighted-background": "#EbEbEb",
        "color-link-underline": "var(--color-background-primary)",
        "color-link-underline--hover": "var(--color-background-primary)",
        "color-version-popup": "#772953",
    },
    "dark_css_variables": {
        "color-foreground-secondary": "var(--color-foreground-primary)",
        "color-foreground-muted": "#CDCDCD",
        "color-background-secondary": "var(--color-background-primary)",
        "color-background-hover": "#666",
        "color-brand-primary": "#fff",
        "color-brand-content": "#06C",
        "color-sidebar-link-text": "#f7f7f7",
        "color-sidebar-item-background--current": "#666",
        "color-sidebar-item-background--hover": "#333",
        "color-admonition-background": "transparent",
        "color-admonition-title-background--note": "var(--color-background-primary)",
        "color-admonition-title-background--tip": "var(--color-background-primary)",
        "color-admonition-title-background--important": "var(--color-background-primary)",
        "color-admonition-title-background--caution": "var(--color-background-primary)",
        "color-admonition-title--note": "#24598F",
        "color-admonition-title--tip": "#24598F",
        "color-admonition-title--important": "#C7162B",
        "color-admonition-title--caution": "#F99B11",
        "color-highlighted-background": "#666",
        "color-link-underline": "var(--color-background-primary)",
        "color-link-underline--hover": "var(--color-background-primary)",
        "color-version-popup": "#F29879",
    },
}

html_static_path = ["sphinx-resources/.sphinx/_static"]
html_css_files = [
    "custom.css",
    'header.css',
    "github_issue_links.css",
]

<<<<<<< HEAD
html_js_files = []
if "github_issues" in html_context and html_context["github_issues"]:
    html_js_files.append("github_issue_links.js")
=======
html_js_files = ['header-nav.js']
if 'github_issues' in html_context and html_context['github_issues'] and not disable_feedback_button:
    html_js_files.append('github_issue_links.js')
>>>>>>> ed49f727


# Do (not) include module names.
add_module_names = True

# sphinx_autodoc_typehints
set_type_checking_flag = True
typehints_fully_qualified = False
always_document_param_types = True
typehints_document_rtype = True

# Enable support for google-style instance attributes.
napoleon_use_ivar = True


def run_apidoc(_):
    from sphinx.ext.apidoc import main
    import os
    import sys

    sys.path.append(os.path.join(os.path.dirname(__file__), ".."))
    cur_dir = os.path.abspath(os.path.dirname(__file__))
    # Add the apidoc-generated rst files inside of "reference/gen", to avoid
    # cluttering the "main" docs dirs.
    output_dir = os.path.join(cur_dir, "reference/gen")
    module = os.path.join(cur_dir, "..", "craft_parts")
    main(["-e", "-o", output_dir, module, "--no-toc", "--force"])


def setup(app):
    app.connect("builder-inited", run_apidoc)<|MERGE_RESOLUTION|>--- conflicted
+++ resolved
@@ -170,15 +170,9 @@
     "github_issue_links.css",
 ]
 
-<<<<<<< HEAD
-html_js_files = []
-if "github_issues" in html_context and html_context["github_issues"]:
-    html_js_files.append("github_issue_links.js")
-=======
 html_js_files = ['header-nav.js']
 if 'github_issues' in html_context and html_context['github_issues'] and not disable_feedback_button:
     html_js_files.append('github_issue_links.js')
->>>>>>> ed49f727
 
 
 # Do (not) include module names.
