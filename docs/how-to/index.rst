.. _howto:

How-to guides
*************

.. toctree::
   :maxdepth: 1

<<<<<<< HEAD
   Use parts <use_parts>
   Use the craftctl tool </common/craft-parts/how-to/craftctl>
=======
   Use parts </common/craft-parts/how-to/use_parts>
   /common/craft-parts/how-to/customise-the-build-with-craftctl
>>>>>>> 44aa6508
   Use craft-parts from the command-line <cli_tool>
   Override a part's default build behavior </common/craft-parts/how-to/override_build>
   Create a plugin <create_plugin>
   Document a plugin <document-plugin>
   Including local files and remote resources </common/craft-parts/how-to/include_files>
   Add a custom source type to an application <source-handler><|MERGE_RESOLUTION|>--- conflicted
+++ resolved
@@ -6,13 +6,8 @@
 .. toctree::
    :maxdepth: 1
 
-<<<<<<< HEAD
    Use parts <use_parts>
-   Use the craftctl tool </common/craft-parts/how-to/craftctl>
-=======
-   Use parts </common/craft-parts/how-to/use_parts>
    /common/craft-parts/how-to/customise-the-build-with-craftctl
->>>>>>> 44aa6508
    Use craft-parts from the command-line <cli_tool>
    Override a part's default build behavior </common/craft-parts/how-to/override_build>
    Create a plugin <create_plugin>
