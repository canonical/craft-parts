--- conflicted
+++ resolved
@@ -11,8 +11,4 @@
    plugins/python.rst
 
 
-<<<<<<< HEAD
-   plugins/python
-=======
-When documenting a new plugin, follow the guidelines in :ref:`how_to_document_a_plugin`.
->>>>>>> d2096628
+When documenting a new plugin, follow the guidelines in :ref:`how_to_document_a_plugin`.