--- conflicted
+++ resolved
@@ -49,12 +49,8 @@
 * ``mode``:  string describing the desired permissions for the files as a number
   in base 8. This field is *optional*.
 
-<<<<<<< HEAD
-.. _lifecycle_steps:
-=======
 
 .. _craft_parts_steps:
->>>>>>> 123dc021
 
 Steps
 =====
