--- conflicted
+++ resolved
@@ -2,14 +2,6 @@
 Changelog
 *********
 
-<<<<<<< HEAD
-2.7.0 (2025-03-06)
-------------------
-
-New features:
-
-- Add spring-boot plugin for building Java Spring Boot project.
-=======
 2.7.0 (2025-MM-DDD)
 -------------------
 
@@ -17,6 +9,7 @@
 
 - Previously, ``source-commit`` could only accept full length (40 character)
   hashes. Now, ``source-commit`` can accept short hashes.
+- Add spring-boot plugin for building Java Spring Boot project.
 
 2.4.2 (2025-03-04)
 ------------------
@@ -27,7 +20,6 @@
   :ref:`uv plugin<craft_parts_uv_plugin>`.
 
 For a complete list of commits, check out the `2.4.2`_ release on GitHub.
->>>>>>> cde0d1a6
 
 2.6.2 (2025-02-20)
 ------------------
