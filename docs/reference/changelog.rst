--- conflicted
+++ resolved
@@ -2,15 +2,6 @@
 Changelog
 *********
 
-<<<<<<< HEAD
-2.3.0 (2025-XX-XX)
-------------------
-
-New features:
-
-- Add :ref:`jlink plugin<craft_parts_jlink_plugin>` for setting up Java
-  runtime.
-=======
 2.3.0 (unreleased)
 ------------------
 
@@ -18,6 +9,8 @@
   the ctl server and output stream processing selector loops.
 - Get the error output from step scriptlet execution and surface it when
   raising ScriptletRunError.
+- Add :ref:`jlink plugin<craft_parts_jlink_plugin>` for setting up Java
+  runtime.
 
 2.2.2 (2025-MM-DD)
 ------------------
@@ -30,7 +23,34 @@
 Documentation:
 
 - Correct the Maven plugin docstring to refer to Maven from Go.
->>>>>>> 49cde073
+
+2.3.0 (unreleased)
+------------------
+
+- Change craftctl communication mechanism to unix sockets to consolidate
+  the ctl server and output stream processing selector loops.
+- Get the error output from step scriptlet execution and surface it when
+  raising ScriptletRunError.
+
+2.2.2 (2025-MM-DD)
+------------------
+
+Bug fixes:
+
+- Make sure the :ref:`uv plugin<craft_parts_uv_plugin>` is re-entrant on
+  source changes.
+
+Documentation:
+
+- Correct the Maven plugin docstring to refer to Maven from Go.
+
+2.3.0 (2025-XX-XX)
+------------------
+
+New features:
+
+- Add :ref:`jlink plugin<craft_parts_jlink_plugin>` for setting up Java
+  runtime.
 
 2.2.1 (2024-12-19)
 ------------------
