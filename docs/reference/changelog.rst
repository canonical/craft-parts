--- conflicted
+++ resolved
@@ -2,7 +2,6 @@
 Changelog
 *********
 
-<<<<<<< HEAD
 Unreleased
 ----------
 
@@ -10,7 +9,7 @@
 
 - Expand the :ref:`uv plugin reference <craft_parts_uv_plugin>`
   to include more details on how to install uv.
-=======
+
 2.11.0 (2025-06-04)
 -------------------
 
@@ -24,7 +23,6 @@
 - Move :ref:`how-to-use-parts` out of the common directory.
 
 For a complete list of commits, check out the `2.11.0`_ release on GitHub.
->>>>>>> f1677a8b
 
 2.10.0 (2025-05-06)
 -------------------
