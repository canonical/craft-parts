*********
Changelog
*********


X.Y.Z (2025-MM-DD)
------------------

Bug fixes:

- Correctly handle ``source-subdir`` values on the ``go-use`` plugin.


2.3.0 (2025-01-20)
------------------

New features:

- Change craftctl communication mechanism to unix sockets to consolidate
  the ctl server and output stream processing selector loops.
- Get the error output from step scriptlet execution and surface it when
  raising ScriptletRunError.
- Add the :ref:`jlink plugin<craft_parts_jlink_plugin>` for setting up Java
  runtime.

Bug fixes:

- Make sure the :ref:`uv plugin<craft_parts_uv_plugin>` is re-entrant on
  source changes.

Documentation:

- Correct the Maven plugin docstring to refer to Maven from Go.

<<<<<<< HEAD
2.3.0 (unreleased)
------------------

- Change craftctl communication mechanism to unix sockets to consolidate
  the ctl server and output stream processing selector loops.
- Get the error output from step scriptlet execution and surface it when
  raising ScriptletRunError.

2.2.2 (2025-MM-DD)
------------------

Bug fixes:

- Make sure the :ref:`uv plugin<craft_parts_uv_plugin>` is re-entrant on
  source changes.

Documentation:

- Correct the Maven plugin docstring to refer to Maven from Go.

2.3.0 (2025-XX-XX)
------------------

New features:

- Add :ref:`jlink plugin<craft_parts_jlink_plugin>` for setting up Java
  runtime.
=======

2.2.2 (2025-01-13)
------------------

Documentation:

- Add a cross-reference target for Poetry external links.

>>>>>>> a0bcd83f

2.2.1 (2024-12-19)
------------------

Bug fixes:

- Fix how extras and groups are parsed for the
  :ref:`uv plugin<craft_parts_uv_plugin>`.

2.2.0 (2024-12-16)
------------------

New features:

- Add a :ref:`uv plugin<craft_parts_uv_plugin>` for projects that use the `uv
  <https://docs.astral.sh/uv/>`_ build system.
- Add a :ref:`Go Use plugin<craft_parts_go_use_plugin>` for setting up a
  `workspace <https://go.dev/ref/mod#workspaces>`_ for Go modules.
- Add new ``poetry-export-extra-args`` and ``poetry-pip-extra-args`` keys
  to the :ref:`poetry plugin<craft_parts_poetry_plugin>`.
- Add an API for :ref:`registering custom source types
  <how_to_add_a_source_handler>`.
- Prefer ``craft.git`` as the binary to handle git sources, in environments
  where it's available.
- Set ``JAVA_HOME`` environment variable in Java-based plugins. The plugin will
  try to detect the latest available JDK.
- Add a ``part_has_slices`` function to determine if a part has slices in its
  ``stage-packages`` key.
- Add a ``part_has_chisel_as_build_snap`` function to determine if a part
  lists ``chisel`` as a ``build-snap``.
- Add ``chisel`` as a ``build-snap`` if any part has slices and ``chisel``
  isn't already listed as a ``build-snap``.
- Split stdout and stderr from ``subprocess`` calls for better presentation of
  build errors.

Bug fixes:

- Remove redundant ``Captured standard error:`` text from plugin build errors.
- Fix dependency validation for the ``rust`` plugin when a ``rust-deps`` part
  exists.

Documentation:

- Add labels to the :ref:`ant plugin<craft_parts_ant_plugin>` and
  :ref:`maven plugin<craft_parts_maven_plugin>` reference pages.
- Add a link to common part properties from the :ref:`npm
  plugin<craft_parts_npm_plugin>` reference page.

For a complete list of commits, check out the `2.2.0`_ release on GitHub.

2.1.4 (2024-12-04)
------------------

Bug fixes:

- Fix a regression where trying to use the poetry plugin without poetry
  installed on the system would give an error.

For a complete list of commits, check out the `2.1.4`_ release on GitHub.

2.1.3 (2024-11-20)
------------------

Bug fixes:

- Fix an issue where the ``poetry`` plugin would still try to install poetry
  from the package repositories when ``poetry-deps`` was declared as a
  dependency

Documentation:

- Add some missing references in the
  :doc:`Poetry plugin</common/craft-parts/reference/plugins/poetry_plugin>` and
  :doc:`Python plugin</common/craft-parts/reference/plugins/python_plugin>` pages.
- Fix a broken link in the :doc:`Tutorial examples</tutorials/examples>`.

For a complete list of commits, check out the `2.1.3`_ release on GitHub.

2.1.2 (2024-10-04)
------------------

- Replace the dependency on requests-unixsocket with requests-unixsocket2

Bug Fixes:

- Fixed an issue where the ``python`` plugin would fail to build if the part
  had no Python scripts.

Documentation:

- Update the :doc:`Rust
  plugin</common/craft-parts/reference/plugins/rust_plugin>` doc with recent
  changes to the Rust toolchain.

For a complete list of commits, check out the `2.1.2`_ release on GitHub.

1.25.3 (2024-09-27)
-------------------

- Replace requests-unixsocket with requests-unixsocket2
- Bump minimum Python version to 3.8 (required for requests-unixsocket2)

For a complete list of commits, check out the `1.25.3`_ release on GitHub.

2.1.1 (2024-09-13)
------------------

- This release brings the bug fix from ``1.33.1`` into the ``2.1.x`` series.

For a complete list of commits, check out the `2.1.1`_ release on GitHub.

1.33.1 (2024-09-13)
-------------------

- Fix NPM plugin to be stateless, allowing lifecycle steps to be
  executed in separate runs.

For a complete list of commits, check out the `1.33.1`_ release on GitHub.

2.1.0 (2024-09-09)
------------------

New features:

- Add a :doc:`Poetry plugin</common/craft-parts/reference/plugins/poetry_plugin>`
  for Python projects that use the `Poetry`_ build system.
- Add a new error message when getting a directory for a non-existent partition.

Bug fixes:

- Fix a regression where numeric part properties could not be parsed.
- Fix a bug where stage-packages tracking would fail when files were organized
  into a non-default partition.

For a complete list of commits, check out the `2.1.0`_ release on GitHub.

2.0.0 (2024-08-08)
------------------

Breaking changes:

- Set minimum Python version to 3.10
- Plugin models are restructured
- Migrate to Pydantic 2
- API uses Debian architecture names rather than Python platform names

New features:

- Plugin models can use Pydantic JSON schema export
- Partition names can include hyphens

Bug fixes:

- Xattrs raise FileNotFoundError when appropriate
- Partition names are more strictly checked.

For a complete list of commits, check out the `2.0.0`_ release on GitHub.

1.34.0 (2024-08-01)
-------------------
- Allow numbers in partitions, partition namespaces, and namespaced partitions.
- Add documentation for chisel and the overlay step
- Improve README onboarding

1.33.0 (2024-07-02)
-------------------

- Add doc slugs for errors during build, linking to plugin docs
- Add docs for partitions

1.32.0 (2024-06-24)
-------------------

- Add support for 7z sources
- Add reference documentation for the qmake plugin
- Improve logging output when fetching packages
- Improve errors for when sources cannot be fetched
- Fix a behavior where apt packages would be fetched when the user was
  not a superuser
- Fix list of ignored packages in core24 bases when fetching stage-packages

1.31.0 (2024-05-16)
-------------------

- Refactor npm plugin
  - npm-node-version option now accepts a NVM-style version identifier
  - Move Node.js download to pull commands
  - Verify SHA256 checksums after node.js download
  - Use new-style npm-install commands if npm version is newer than 8.x
  - Set NODE_ENV to production by default
- New and improved documentation
  - Add go plugin reference
  - Add nil plugin reference
  - Add make plugin reference
  - Add autotools plugin reference
  - Add cmake plugin reference
  - Add scons plugin reference
  - Add ant plugin reference
  - Add dotnet plugin reference
  - Add meson plugin reference
  - Documentation fixes

1.30.1 (2024-06-21)
-------------------

- Fix list of ignored packages in core24 bases when fetching stage-packages

1.30.0 (2024-05-16)
-------------------

- Add support for armv8l
- Add support for unregistering plugins

1.29.0 (2024-03-20)
-------------------

- Add maven plugin documentation
- Add documentation linters
- Rework bundling of shared docs

1.28.1 (2024-03-19)
-------------------

- Fix organize directories

1.28.0 (2024-03-13)
-------------------

- Add namespaced partitions support

1.27.0 (2024-03-07)
-------------------

- Add base layer data to ProjectInfo
- Add qmake plugin
- Add proxy support to ant plugin
- Use rustup snap in the Rust plugin
- Update documentation

1.26.2 (2024-02-07)
-------------------

- Fix default setting in aliased part fields
- Fix proxy setting in ant plugin

1.26.1 (2023-12-13)
-------------------

- Fix chisel slice normalization
- Address sphinx warnings

1.26.0 (2023-11-21)
-------------------

- Documentation updates
- Build system, requirements and CI updates
- Misc unit test fixes and updates

1.25.2 (2023-10-24)
-------------------

- Fix compiler plugin priming in Rust plugin
- Fix redundant channel override in Rust plugin
- Fix validation of part dependency names
- Fix expansion of environment variables

1.25.1 (2023-09-12)
-------------------

- Remove direct dependency to python-apt tarball

1.25.0 (2023-09-08)
-------------------

- Add rustup support to the Rust plugin
- Add the ability to specify ``no-default-features`` for the Rust plugin
- Add the ability to install virtual workspace crates for the Rust plugin
- Add the option to enable LTO for the Rust plugin

1.24.1 (2023-08-25)
-------------------

- Don't write log information in overlays (workaround for `craft-cli
  issue #172`_)

1.24.0 (2023-08-24)
-------------------

- Add support to partitions
- Add lifecycle prologue log messages
- Add build-on/for architecture environment variables
- Add bootstrap parameters to autotools plugin
- Documentation updates

1.23.1 (2023-08-15)
-------------------

- Only load project variables in adopting part

1.23.0 (2023-07-06)
-------------------

- Improve interpreter version detection in the Python plugin
- Fix and improve documentation
- Pin Pydantic to version 1.x

1.22.0 (2023-06-25)
-------------------

- Add helper to query overlay use
- Improve architecture mapping
- Forward unmatched snap source parameters
- Build system updates
- Documentation updates

1.21.1 (2023-06-09)
-------------------

- Revert subdir changes in pull and build steps

1.21.0 (2023-05-20)
-------------------

- Add callback to explicitly list base packages
- Add callback to configure overlay package layer

1.20.0 (2023-05-15)
-------------------

- Add initial support for dnf-based distros
- Add support for pyproject.toml projects in Python plugin
- Improve interpreter detection in Python plugin
- Fix subdir in pull and build steps
- Tox and packaging updates
- Documentation updates

1.19.8 (2024-09-24)
-------------------

- Replace requests-unixsocket with requests-unixsocket2
- Bump minimum Python version to 3.8 (required for requests-unixsocket2)

1.19.7 (2023-08-09)
-------------------

- Only load project variables in adopting part

1.19.6 (2023-06-09)
-------------------

- Revert subdir changes in pull and build steps

1.19.5 (2023-05-23)
-------------------

- Revert pyproject.toml change (breaks semantic versioning)

1.19.4 (2023-05-19)
-------------------

- Backport support for pyproject.toml projects from 1.20.0
- Backport pull and build steps subdir from 1.20.0

1.19.3 (2023-04-30)
-------------------

- Fix plugin properties state in planning phase

1.19.2 (2023-04-24)
-------------------

- Fix ignored files exclusion in local source

1.19.1 (2023-04-18)
-------------------

- Allow git+ssh in git source type
- Loosen pydantic dependency

1.19.0 (2023-03-20)
-------------------

- Initial support for offline plugins
- Initial support for yum and CentOS
- Introduce feature selection, make overlay support optional
- Check if plugin-specific properties are dirty when computing
  lifecycle actions
- Add source handler for rpm packages
- Ignore unreadable files in /etc/apt
- Documentation updates
- OsRelease code cleanup

1.18.4 (2023-03-09)
-------------------

- Make chroot /dev mount private

1.18.3 (2023-02-27)
-------------------

- Fix pip path in Python plugin

1.18.2 (2023-02-24)
-------------------

- Refactor Python plugin for subclassing

1.18.1 (2023-02-10)
-------------------

- Fix ignore patterns in local sources

1.18.0 (2023-01-19)
-------------------

- Add SCons plugin
- Add Ant plugin
- Add Maven plugin
- Fix lifecycle work directory cleaning
- Make stage package tracking optional
- Improve chisel error handling
- Improve missing local source error message
- Documentation fixes and updates

1.17.1 (2022-11-23)
-------------------

- Allow plus symbol in git url scheme

1.17.0 (2022-11-14)
-------------------

- Fix go plugin mod download in jammy
- Remove hardcoded ubuntu version in chisel call
- Add plain file source handler
- Pass build attributes and state to post-step callback

1.16.0 (2022-10-20)
-------------------

- Add file permission setting
- Take permissions into account when checking file collisions
- Only refresh overlay packages if necessary
- Generate separate environment setup file
- Make changed file list available to plugins

1.15.1 (2022-10-14)
-------------------

- Fix device nodes in overlay base image

1.15.0 (2022-10-11)
-------------------

- Add support to chisel slices
- Add ``go-generate`` property to the go plugin

1.14.2 (2022-09-22)
-------------------

- Fix pypi release package

1.14.1 (2022-09-21)
-------------------

- Fix stage/prime filter combination

1.14.0 (2022-09-09)
-------------------

- Add API call to validate parts

1.13.0 (2022-09-05)
-------------------

- Add go generate support to go plugin
- Add support for deb sources
- Add source download request timeout
- Remove unnecessary overlay whiteout files

1.12.1 (2022-08-19)
-------------------

- Revert changes to install prefix in cmake plugin to prevent
  stable base incompatibilities

1.12.0 (2022-08-12)
-------------------

- Set install prefix in the cmake plugin
- Fix prefix path in the cmake plugin

1.11.0 (2022-08-12)
-------------------

- Add API call to list registered plugins

1.10.2 (2022-08-03)
-------------------

- Fix git source format error when cloning using depth
- Use host architecture when installing stage packages

1.10.1 (2022-07-29)
-------------------

- Change staged snap pkgconfig prefix normalization to be predictable
  regardless of the path used for destructive mode packing

1.10.0 (2022-07-28)
-------------------

- Add plugin class method to check for out of source builds
- Normalize file copy functions signatures
- Fix pkgconfig prefix in staged snaps

1.9.0 (2022-07-14)
------------------

- Prevent wildcard symbol conflict in stage and prime filters
- Apt installer changed to collect installed package versions after the
  installation

1.8.1 (2022-07-05)
------------------

- Fix execution of empty scriptlets
- List primed stage packages only if deb stage packages are defined

1.8.0 (2022-06-30)
------------------

- Add list of primed stage packages to prime state
- Add lifecycle manager methods to obtain pull state assets and the list
  of primed stage packages

1.7.2 (2022-06-14)
------------------

- Fix git repository updates
- Fix stage packages removal on build update

1.7.1 (2022-05-21)
------------------

- Fix stdout leak during snap package installation
- Fix plugin validation dependencies

1.7.0 (2022-05-20)
------------------

- Add support for application-defined environment variables
- Add package filter for core22
- Refresh packages list before installing packages
- Expand global variables in parts definition
- Adjust prologue/epilogue callback parameters
- Make plugin options available in plugin environment validator
- Fix readthedocs documentation generation

1.6.1 (2022-05-02)
------------------

- Fix stage package symlink normalization

1.6.0 (2022-04-29)
------------------

- Add zip source handler
- Clean up source provisioning
- Fix project variable setting for skipped parts

1.5.1 (2022-04-25)
------------------

- Fix extra build snaps installation

1.5.0 (2022-04-25)
------------------

- Add rust plugin
- Add npm plugin
- Add project name argument to LifecycleManager and set ``CRAFT_PROJECT_NAME``
- Export symbols needed by application-defined plugins
- Refactor plugin environment validation

1.4.2 (2022-04-01)
------------------

- Fix craftctl error handling
- Fix long recursions in dirty step verification

1.4.1 (2022-03-30)
------------------

- Fix project variable adoption scope

1.4.0 (2022-03-24)
------------------

- Add cmake plugin
- Mount overlays using fuse-overlayfs
- Send execution output to user-specified streams
- Update craftctl commands
- Update step execution environment variables

1.3.0 (2022-03-05)
------------------

- Add meson plugin
- Adjustments in git source tests

1.2.0 (2022-03-01)
------------------

- Make git submodules fetching configurable
- Fix source type specification
- Fix testing in Python 3.10
- Address issues found by linters

1.1.2 (2022-02-07)
------------------

- Do not refresh already installed snaps
- Fix URL in setup.py
- Fix pydantic validation error handling
- Unpin pydantic and pydantic-yaml dependency versions
- Unpin pylint dependency version
- Remove unused requirements files

1.1.1 (2022-01-05)
------------------

- Pin pydantic and pydantic-yaml dependency versions

1.1.0 (2021-12-08)
------------------

- Add support to overlay step
- Use bash as step scriptlet interpreter
- Add plugin environment validation
- Add go plugin
- Add dotnet plugin

1.0.4 (2021-11-10)
------------------

- Declare additional public API names
- Add git source handler

1.0.3 (2021-10-19)
------------------

- Properly declare public API names
- Allow non-snap applications running on non-apt systems to invoke parts
  processing on build providers
- Use Bash as script interpreter instead of /bin/sh to stay compatible
  with Snapcraft V2 plugins

1.0.2 (2021-09-16)
------------------

- Fix local source updates causing removal of build artifacts and new
  files created in ``override-pull``

1.0.1 (2021-09-13)
------------------

- Fix plugin properties test
- Use local copy of mutable source handler ignore patterns
- Use host state for apt cache and remove stage package refresh
- Add information to parts error in CLI tool
- Change CLI tool ``--debug`` option to ``--trace`` to be consistent
  with craft tools


1.0.0 (2021-08-05)
------------------

- Initial release


.. _craft-cli issue #172: https://github.com/canonical/craft-cli/issues/172
.. _Poetry: https://python-poetry.org

.. _2.2.0: https://github.com/canonical/craft-parts/releases/tag/2.2.0
.. _2.1.4: https://github.com/canonical/craft-parts/releases/tag/2.1.4
.. _2.1.3: https://github.com/canonical/craft-parts/releases/tag/2.1.3
.. _2.1.2: https://github.com/canonical/craft-parts/releases/tag/2.1.2
.. _2.1.1: https://github.com/canonical/craft-parts/releases/tag/2.1.1
.. _1.25.3: https://github.com/canonical/craft-parts/releases/tag/1.25.3
.. _1.33.1: https://github.com/canonical/craft-parts/releases/tag/1.33.1
.. _2.1.0: https://github.com/canonical/craft-parts/releases/tag/2.1.0
.. _2.0.0: https://github.com/canonical/craft-parts/releases/tag/2.0.0<|MERGE_RESOLUTION|>--- conflicted
+++ resolved
@@ -9,6 +9,8 @@
 Bug fixes:
 
 - Correctly handle ``source-subdir`` values on the ``go-use`` plugin.
+- Add the :ref:`jlink plugin<craft_parts_jlink_plugin>` for setting up
+  Java runtime.
 
 
 2.3.0 (2025-01-20)
@@ -20,8 +22,6 @@
   the ctl server and output stream processing selector loops.
 - Get the error output from step scriptlet execution and surface it when
   raising ScriptletRunError.
-- Add the :ref:`jlink plugin<craft_parts_jlink_plugin>` for setting up Java
-  runtime.
 
 Bug fixes:
 
@@ -32,44 +32,14 @@
 
 - Correct the Maven plugin docstring to refer to Maven from Go.
 
-<<<<<<< HEAD
-2.3.0 (unreleased)
-------------------
-
-- Change craftctl communication mechanism to unix sockets to consolidate
-  the ctl server and output stream processing selector loops.
-- Get the error output from step scriptlet execution and surface it when
-  raising ScriptletRunError.
-
-2.2.2 (2025-MM-DD)
-------------------
-
-Bug fixes:
-
-- Make sure the :ref:`uv plugin<craft_parts_uv_plugin>` is re-entrant on
-  source changes.
+
+2.2.2 (2025-01-13)
+------------------
 
 Documentation:
 
-- Correct the Maven plugin docstring to refer to Maven from Go.
-
-2.3.0 (2025-XX-XX)
-------------------
-
-New features:
-
-- Add :ref:`jlink plugin<craft_parts_jlink_plugin>` for setting up Java
-  runtime.
-=======
-
-2.2.2 (2025-01-13)
-------------------
-
-Documentation:
-
 - Add a cross-reference target for Poetry external links.
 
->>>>>>> a0bcd83f
 
 2.2.1 (2024-12-19)
 ------------------
