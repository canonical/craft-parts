*********
Changelog
*********

<<<<<<< HEAD
2.9.0 (2025-MM-DD)
------------------

New features:

- Add ``backstage`` and ``part/export`` directories for plugin use.
=======
2.8.1 (2025-XX-XX)
------------------

Documentation:

- Fix an issue where the documentation was hosting pages at URLs that contained the
  ``.html`` extension. This regression was causing links to the site to break.
>>>>>>> 5418aa74

2.8.0 (2025-04-10)
-------------------

New features:

- Add a :ref:`cargo-use plugin<craft_parts_cargo_use_plugin>` that creates
  a local Cargo registry for :ref:`rust plugin<craft_parts_rust_plugin>`.


2.7.0 (2025-03-18)
------------------

New features:

- Previously, ``source-commit`` could only accept full length (40 character)
  hashes. Now, ``source-commit`` can accept short hashes.
- Allow usage of the overlay and partitions features simultaneously. 

Bug fixes:

- Fix the default behavior of the :ref:`jlink plugin <craft_parts_jlink_plugin>`
  only finding JAR files in the top-level directory. It now searches all
  subdirectories too.

.. note::

    2.7.0 includes changes from the 2.4.3 release.

2.4.3 (2025-03-11)
------------------

Bug fixes:

- Address race condition when collecting subprocess output.
- Update jinja2 dependency to address CVE-2025-27516

2.4.2 (2025-03-04)
------------------

Bug fixes:

- Allow for a non-specific system Python interpreter when using the
  :ref:`uv plugin<craft_parts_uv_plugin>`.

For a complete list of commits, check out the `2.4.2`_ release on GitHub.

2.6.2 (2025-02-20)
------------------

Bug fixes:

- Fix handling and propagation of Python plugin error messages.

2.6.1 (2025-02-12)
------------------

Bug fixes:

- Fix CPATH variable scope in the :ref:`jlink plugin<craft_parts_jlink_plugin>`.
- Fix Jdeps parameter ordering in the 
  :ref:`jlink plugin<craft_parts_jlink_plugin>`.

2.3.1 (2025-02-07)
------------------

Bug fixes:

- Allow for a non-specific system Python interpreter when using the
  :ref:`uv plugin<craft_parts_uv_plugin>`.

For a complete list of commits, check out the `2.3.1`_ release on GitHub.

2.6.0 (2025-02-06)
------------------

New features:

- Partition names can include slashes.

Bug fixes:

- Allow for a non-specific system Python interpreter when using the
  :ref:`uv plugin<craft_parts_uv_plugin>`.

2.5.0 (2025-01-30)
------------------

New features:

- Add the :ref:`jlink plugin<craft_parts_jlink_plugin>` for setting up
  Java runtime.

2.4.1 (2025-01-24)
------------------

Bug fixes:

- Preserve the ``pcfiledir`` tag in ``pkgconfig`` files.

Documentation:

- Reorganise and improve the :ref:`craft_parts_step_execution_environment`
  reference, including example values and documentation of additional
  environment variables.

2.4.0 (2025-01-23)
------------------

New features:

- Add new PartSpec property ``source-channel``.

Bug fixes:

- Correctly handle ``source-subdir`` values on the ``go-use`` plugin.

Documentation:

- Add missing links to GitHub releases.

For a complete list of commits, check out the `2.4.0`_ release on GitHub.

2.3.0 (2025-01-20)
------------------

New features:

- Change craftctl communication mechanism to unix sockets to consolidate
  the ctl server and output stream processing selector loops.
- Get the error output from step scriptlet execution and surface it when
  raising ScriptletRunError.

Bug fixes:

- Make sure the :ref:`uv plugin<craft_parts_uv_plugin>` is re-entrant on
  source changes.

Documentation:

- Correct the Maven plugin docstring to refer to Maven from Go.

For a complete list of commits, check out the `2.3.0`_ release on GitHub.

2.2.2 (2025-01-13)
------------------

Documentation:

- Add a cross-reference target for Poetry external links.

For a complete list of commits, check out the `2.2.2`_ release on GitHub.

2.2.1 (2024-12-19)
------------------

Bug fixes:

- Fix how extras and groups are parsed for the
  :ref:`uv plugin<craft_parts_uv_plugin>`.

For a complete list of commits, check out the `2.2.1`_ release on GitHub.

2.2.0 (2024-12-16)
------------------

New features:

- Add a :ref:`uv plugin<craft_parts_uv_plugin>` for projects that use the `uv
  <https://docs.astral.sh/uv/>`_ build system.
- Add a :ref:`Go Use plugin<craft_parts_go_use_plugin>` for setting up a
  `workspace <https://go.dev/ref/mod#workspaces>`_ for Go modules.
- Add new ``poetry-export-extra-args`` and ``poetry-pip-extra-args`` keys
  to the :ref:`poetry plugin<craft_parts_poetry_plugin>`.
- Add an API for :ref:`registering custom source types
  <how_to_add_a_source_handler>`.
- Prefer ``craft.git`` as the binary to handle git sources, in environments
  where it's available.
- Set ``JAVA_HOME`` environment variable in Java-based plugins. The plugin will
  try to detect the latest available JDK.
- Add a ``part_has_slices`` function to determine if a part has slices in its
  ``stage-packages`` key.
- Add a ``part_has_chisel_as_build_snap`` function to determine if a part
  lists ``chisel`` as a ``build-snap``.
- Add ``chisel`` as a ``build-snap`` if any part has slices and ``chisel``
  isn't already listed as a ``build-snap``.
- Split stdout and stderr from ``subprocess`` calls for better presentation of
  build errors.

Bug fixes:

- Remove redundant ``Captured standard error:`` text from plugin build errors.
- Fix dependency validation for the ``rust`` plugin when a ``rust-deps`` part
  exists.

Documentation:

- Add labels to the :ref:`ant plugin<craft_parts_ant_plugin>` and
  :ref:`maven plugin<craft_parts_maven_plugin>` reference pages.
- Add a link to common part properties from the :ref:`npm
  plugin<craft_parts_npm_plugin>` reference page.

For a complete list of commits, check out the `2.2.0`_ release on GitHub.

2.1.4 (2024-12-04)
------------------

Bug fixes:

- Fix a regression where trying to use the poetry plugin without poetry
  installed on the system would give an error.

For a complete list of commits, check out the `2.1.4`_ release on GitHub.

2.1.3 (2024-11-20)
------------------

Bug fixes:

- Fix an issue where the ``poetry`` plugin would still try to install poetry
  from the package repositories when ``poetry-deps`` was declared as a
  dependency

Documentation:

- Add some missing references in the
  :doc:`Poetry plugin</common/craft-parts/reference/plugins/poetry_plugin>` and
  :doc:`Python plugin</common/craft-parts/reference/plugins/python_plugin>` pages.
- Fix a broken link in the :doc:`Tutorial examples</tutorials/examples>`.

For a complete list of commits, check out the `2.1.3`_ release on GitHub.

2.1.2 (2024-10-04)
------------------

- Replace the dependency on requests-unixsocket with requests-unixsocket2

Bug Fixes:

- Fixed an issue where the ``python`` plugin would fail to build if the part
  had no Python scripts.

Documentation:

- Update the :doc:`Rust
  plugin</common/craft-parts/reference/plugins/rust_plugin>` doc with recent
  changes to the Rust toolchain.

For a complete list of commits, check out the `2.1.2`_ release on GitHub.

1.25.3 (2024-09-27)
-------------------

- Replace requests-unixsocket with requests-unixsocket2
- Bump minimum Python version to 3.8 (required for requests-unixsocket2)

For a complete list of commits, check out the `1.25.3`_ release on GitHub.

2.1.1 (2024-09-13)
------------------

- This release brings the bug fix from ``1.33.1`` into the ``2.1.x`` series.

For a complete list of commits, check out the `2.1.1`_ release on GitHub.

1.33.1 (2024-09-13)
-------------------

- Fix NPM plugin to be stateless, allowing lifecycle steps to be
  executed in separate runs.

For a complete list of commits, check out the `1.33.1`_ release on GitHub.

2.1.0 (2024-09-09)
------------------

New features:

- Add a :doc:`Poetry plugin</common/craft-parts/reference/plugins/poetry_plugin>`
  for Python projects that use the `Poetry`_ build system.
- Add a new error message when getting a directory for a non-existent partition.

Bug fixes:

- Fix a regression where numeric part properties could not be parsed.
- Fix a bug where stage-packages tracking would fail when files were organized
  into a non-default partition.

For a complete list of commits, check out the `2.1.0`_ release on GitHub.

2.0.0 (2024-08-08)
------------------

Breaking changes:

- Set minimum Python version to 3.10
- Plugin models are restructured
- Migrate to Pydantic 2
- API uses Debian architecture names rather than Python platform names

New features:

- Plugin models can use Pydantic JSON schema export
- Partition names can include hyphens

Bug fixes:

- Xattrs raise FileNotFoundError when appropriate
- Partition names are more strictly checked.

For a complete list of commits, check out the `2.0.0`_ release on GitHub.

1.34.0 (2024-08-01)
-------------------
- Allow numbers in partitions, partition namespaces, and namespaced partitions.
- Add documentation for chisel and the overlay step
- Improve README onboarding

1.33.0 (2024-07-02)
-------------------

- Add doc slugs for errors during build, linking to plugin docs
- Add docs for partitions

1.32.0 (2024-06-24)
-------------------

- Add support for 7z sources
- Add reference documentation for the qmake plugin
- Improve logging output when fetching packages
- Improve errors for when sources cannot be fetched
- Fix a behavior where apt packages would be fetched when the user was
  not a superuser
- Fix list of ignored packages in core24 bases when fetching stage-packages

1.31.0 (2024-05-16)
-------------------

- Refactor npm plugin
  - npm-node-version option now accepts a NVM-style version identifier
  - Move Node.js download to pull commands
  - Verify SHA256 checksums after node.js download
  - Use new-style npm-install commands if npm version is newer than 8.x
  - Set NODE_ENV to production by default
- New and improved documentation
  - Add go plugin reference
  - Add nil plugin reference
  - Add make plugin reference
  - Add autotools plugin reference
  - Add cmake plugin reference
  - Add scons plugin reference
  - Add ant plugin reference
  - Add dotnet plugin reference
  - Add meson plugin reference
  - Documentation fixes

1.30.1 (2024-06-21)
-------------------

- Fix list of ignored packages in core24 bases when fetching stage-packages

1.30.0 (2024-05-16)
-------------------

- Add support for armv8l
- Add support for unregistering plugins

1.29.0 (2024-03-20)
-------------------

- Add maven plugin documentation
- Add documentation linters
- Rework bundling of shared docs

1.28.1 (2024-03-19)
-------------------

- Fix organize directories

1.28.0 (2024-03-13)
-------------------

- Add namespaced partitions support

1.27.0 (2024-03-07)
-------------------

- Add base layer data to ProjectInfo
- Add qmake plugin
- Add proxy support to ant plugin
- Use rustup snap in the Rust plugin
- Update documentation

1.26.2 (2024-02-07)
-------------------

- Fix default setting in aliased part fields
- Fix proxy setting in ant plugin

1.26.1 (2023-12-13)
-------------------

- Fix chisel slice normalization
- Address sphinx warnings

1.26.0 (2023-11-21)
-------------------

- Documentation updates
- Build system, requirements and CI updates
- Misc unit test fixes and updates

1.25.2 (2023-10-24)
-------------------

- Fix compiler plugin priming in Rust plugin
- Fix redundant channel override in Rust plugin
- Fix validation of part dependency names
- Fix expansion of environment variables

1.25.1 (2023-09-12)
-------------------

- Remove direct dependency to python-apt tarball

1.25.0 (2023-09-08)
-------------------

- Add rustup support to the Rust plugin
- Add the ability to specify ``no-default-features`` for the Rust plugin
- Add the ability to install virtual workspace crates for the Rust plugin
- Add the option to enable LTO for the Rust plugin

1.24.1 (2023-08-25)
-------------------

- Don't write log information in overlays (workaround for `craft-cli
  issue #172`_)

1.24.0 (2023-08-24)
-------------------

- Add support to partitions
- Add lifecycle prologue log messages
- Add build-on/for architecture environment variables
- Add bootstrap parameters to autotools plugin
- Documentation updates

1.23.1 (2023-08-15)
-------------------

- Only load project variables in adopting part

1.23.0 (2023-07-06)
-------------------

- Improve interpreter version detection in the Python plugin
- Fix and improve documentation
- Pin Pydantic to version 1.x

1.22.0 (2023-06-25)
-------------------

- Add helper to query overlay use
- Improve architecture mapping
- Forward unmatched snap source parameters
- Build system updates
- Documentation updates

1.21.1 (2023-06-09)
-------------------

- Revert subdir changes in pull and build steps

1.21.0 (2023-05-20)
-------------------

- Add callback to explicitly list base packages
- Add callback to configure overlay package layer

1.20.0 (2023-05-15)
-------------------

- Add initial support for dnf-based distros
- Add support for pyproject.toml projects in Python plugin
- Improve interpreter detection in Python plugin
- Fix subdir in pull and build steps
- Tox and packaging updates
- Documentation updates

1.19.8 (2024-09-24)
-------------------

- Replace requests-unixsocket with requests-unixsocket2
- Bump minimum Python version to 3.8 (required for requests-unixsocket2)

1.19.7 (2023-08-09)
-------------------

- Only load project variables in adopting part

1.19.6 (2023-06-09)
-------------------

- Revert subdir changes in pull and build steps

1.19.5 (2023-05-23)
-------------------

- Revert pyproject.toml change (breaks semantic versioning)

1.19.4 (2023-05-19)
-------------------

- Backport support for pyproject.toml projects from 1.20.0
- Backport pull and build steps subdir from 1.20.0

1.19.3 (2023-04-30)
-------------------

- Fix plugin properties state in planning phase

1.19.2 (2023-04-24)
-------------------

- Fix ignored files exclusion in local source

1.19.1 (2023-04-18)
-------------------

- Allow git+ssh in git source type
- Loosen pydantic dependency

1.19.0 (2023-03-20)
-------------------

- Initial support for offline plugins
- Initial support for yum and CentOS
- Introduce feature selection, make overlay support optional
- Check if plugin-specific properties are dirty when computing
  lifecycle actions
- Add source handler for rpm packages
- Ignore unreadable files in /etc/apt
- Documentation updates
- OsRelease code cleanup

1.18.4 (2023-03-09)
-------------------

- Make chroot /dev mount private

1.18.3 (2023-02-27)
-------------------

- Fix pip path in Python plugin

1.18.2 (2023-02-24)
-------------------

- Refactor Python plugin for subclassing

1.18.1 (2023-02-10)
-------------------

- Fix ignore patterns in local sources

1.18.0 (2023-01-19)
-------------------

- Add SCons plugin
- Add Ant plugin
- Add Maven plugin
- Fix lifecycle work directory cleaning
- Make stage package tracking optional
- Improve chisel error handling
- Improve missing local source error message
- Documentation fixes and updates

1.17.1 (2022-11-23)
-------------------

- Allow plus symbol in git url scheme

1.17.0 (2022-11-14)
-------------------

- Fix go plugin mod download in jammy
- Remove hardcoded ubuntu version in chisel call
- Add plain file source handler
- Pass build attributes and state to post-step callback

1.16.0 (2022-10-20)
-------------------

- Add file permission setting
- Take permissions into account when checking file collisions
- Only refresh overlay packages if necessary
- Generate separate environment setup file
- Make changed file list available to plugins

1.15.1 (2022-10-14)
-------------------

- Fix device nodes in overlay base image

1.15.0 (2022-10-11)
-------------------

- Add support to chisel slices
- Add ``go-generate`` property to the go plugin

1.14.2 (2022-09-22)
-------------------

- Fix pypi release package

1.14.1 (2022-09-21)
-------------------

- Fix stage/prime filter combination

1.14.0 (2022-09-09)
-------------------

- Add API call to validate parts

1.13.0 (2022-09-05)
-------------------

- Add go generate support to go plugin
- Add support for deb sources
- Add source download request timeout
- Remove unnecessary overlay whiteout files

1.12.1 (2022-08-19)
-------------------

- Revert changes to install prefix in cmake plugin to prevent
  stable base incompatibilities

1.12.0 (2022-08-12)
-------------------

- Set install prefix in the cmake plugin
- Fix prefix path in the cmake plugin

1.11.0 (2022-08-12)
-------------------

- Add API call to list registered plugins

1.10.2 (2022-08-03)
-------------------

- Fix git source format error when cloning using depth
- Use host architecture when installing stage packages

1.10.1 (2022-07-29)
-------------------

- Change staged snap pkgconfig prefix normalization to be predictable
  regardless of the path used for destructive mode packing

1.10.0 (2022-07-28)
-------------------

- Add plugin class method to check for out of source builds
- Normalize file copy functions signatures
- Fix pkgconfig prefix in staged snaps

1.9.0 (2022-07-14)
------------------

- Prevent wildcard symbol conflict in stage and prime filters
- Apt installer changed to collect installed package versions after the
  installation

1.8.1 (2022-07-05)
------------------

- Fix execution of empty scriptlets
- List primed stage packages only if deb stage packages are defined

1.8.0 (2022-06-30)
------------------

- Add list of primed stage packages to prime state
- Add lifecycle manager methods to obtain pull state assets and the list
  of primed stage packages

1.7.2 (2022-06-14)
------------------

- Fix git repository updates
- Fix stage packages removal on build update

1.7.1 (2022-05-21)
------------------

- Fix stdout leak during snap package installation
- Fix plugin validation dependencies

1.7.0 (2022-05-20)
------------------

- Add support for application-defined environment variables
- Add package filter for core22
- Refresh packages list before installing packages
- Expand global variables in parts definition
- Adjust prologue/epilogue callback parameters
- Make plugin options available in plugin environment validator
- Fix readthedocs documentation generation

1.6.1 (2022-05-02)
------------------

- Fix stage package symlink normalization

1.6.0 (2022-04-29)
------------------

- Add zip source handler
- Clean up source provisioning
- Fix project variable setting for skipped parts

1.5.1 (2022-04-25)
------------------

- Fix extra build snaps installation

1.5.0 (2022-04-25)
------------------

- Add rust plugin
- Add npm plugin
- Add project name argument to LifecycleManager and set ``CRAFT_PROJECT_NAME``
- Export symbols needed by application-defined plugins
- Refactor plugin environment validation

1.4.2 (2022-04-01)
------------------

- Fix craftctl error handling
- Fix long recursions in dirty step verification

1.4.1 (2022-03-30)
------------------

- Fix project variable adoption scope

1.4.0 (2022-03-24)
------------------

- Add cmake plugin
- Mount overlays using fuse-overlayfs
- Send execution output to user-specified streams
- Update craftctl commands
- Update step execution environment variables

1.3.0 (2022-03-05)
------------------

- Add meson plugin
- Adjustments in git source tests

1.2.0 (2022-03-01)
------------------

- Make git submodules fetching configurable
- Fix source type specification
- Fix testing in Python 3.10
- Address issues found by linters

1.1.2 (2022-02-07)
------------------

- Do not refresh already installed snaps
- Fix URL in setup.py
- Fix pydantic validation error handling
- Unpin pydantic and pydantic-yaml dependency versions
- Unpin pylint dependency version
- Remove unused requirements files

1.1.1 (2022-01-05)
------------------

- Pin pydantic and pydantic-yaml dependency versions

1.1.0 (2021-12-08)
------------------

- Add support to overlay step
- Use bash as step scriptlet interpreter
- Add plugin environment validation
- Add go plugin
- Add dotnet plugin

1.0.4 (2021-11-10)
------------------

- Declare additional public API names
- Add git source handler

1.0.3 (2021-10-19)
------------------

- Properly declare public API names
- Allow non-snap applications running on non-apt systems to invoke parts
  processing on build providers
- Use Bash as script interpreter instead of /bin/sh to stay compatible
  with Snapcraft V2 plugins

1.0.2 (2021-09-16)
------------------

- Fix local source updates causing removal of build artifacts and new
  files created in ``override-pull``

1.0.1 (2021-09-13)
------------------

- Fix plugin properties test
- Use local copy of mutable source handler ignore patterns
- Use host state for apt cache and remove stage package refresh
- Add information to parts error in CLI tool
- Change CLI tool ``--debug`` option to ``--trace`` to be consistent
  with craft tools


1.0.0 (2021-08-05)
------------------

- Initial release


.. _craft-cli issue #172: https://github.com/canonical/craft-cli/issues/172
.. _Poetry: https://python-poetry.org

.. _2.4.2: https://github.com/canonical/craft-parts/releases/tag/2.4.2
.. _2.4.0: https://github.com/canonical/craft-parts/releases/tag/2.4.0
.. _2.3.1: https://github.com/canonical/craft-parts/releases/tag/2.3.1
.. _2.3.0: https://github.com/canonical/craft-parts/releases/tag/2.3.0
.. _2.2.2: https://github.com/canonical/craft-parts/releases/tag/2.2.2
.. _2.2.1: https://github.com/canonical/craft-parts/releases/tag/2.2.1
.. _2.2.0: https://github.com/canonical/craft-parts/releases/tag/2.2.0
.. _2.1.4: https://github.com/canonical/craft-parts/releases/tag/2.1.4
.. _2.1.3: https://github.com/canonical/craft-parts/releases/tag/2.1.3
.. _2.1.2: https://github.com/canonical/craft-parts/releases/tag/2.1.2
.. _2.1.1: https://github.com/canonical/craft-parts/releases/tag/2.1.1
.. _1.25.3: https://github.com/canonical/craft-parts/releases/tag/1.25.3
.. _1.33.1: https://github.com/canonical/craft-parts/releases/tag/1.33.1
.. _2.1.0: https://github.com/canonical/craft-parts/releases/tag/2.1.0
.. _2.0.0: https://github.com/canonical/craft-parts/releases/tag/2.0.0<|MERGE_RESOLUTION|>--- conflicted
+++ resolved
@@ -2,14 +2,13 @@
 Changelog
 *********
 
-<<<<<<< HEAD
 2.9.0 (2025-MM-DD)
 ------------------
 
 New features:
 
 - Add ``backstage`` and ``part/export`` directories for plugin use.
-=======
+
 2.8.1 (2025-XX-XX)
 ------------------
 
@@ -17,7 +16,6 @@
 
 - Fix an issue where the documentation was hosting pages at URLs that contained the
   ``.html`` extension. This regression was causing links to the site to break.
->>>>>>> 5418aa74
 
 2.8.0 (2025-04-10)
 -------------------
