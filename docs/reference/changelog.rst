--- conflicted
+++ resolved
@@ -2,16 +2,13 @@
 Changelog
 *********
 
-<<<<<<< HEAD
-2.8.0 (2025-04-02)
+2.9.0 (2025-04-02)
 ------------------
 
 New features:
 
 - Add a :ref:`Gradle plugin <craft_parts_gradle_plugin>`.
 
-2.7.0 (2025-03-18)
-=======
 2.8.1 (2025-XX-XX)
 ------------------
 
@@ -21,7 +18,6 @@
   ``.html`` extension. This regression was causing links to the site to break.
 
 2.8.0 (2025-04-10)
->>>>>>> 5418aa74
 -------------------
 
 New features:
