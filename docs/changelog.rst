*********
Changelog
*********

X.Y.Z (2024-MM-DD)
------------------

- Set JAVA_HOME environment variable in Java-based plugins. The plugin will
  try to detect the latest available JDK.
<<<<<<< HEAD
- Prefer "craft.git" as the binary to handle git sources, in environments where
  it is available.
=======
- Add an API for :ref:`registering custom source types <how_to_add_a_source_handler>`.
>>>>>>> 8ab96720

2.1.4 (2024-12-04)
------------------

Bug fixes:

- Fix a regression where trying to use the poetry plugin without poetry
  installed on the system would give an error.

For a complete list of commits, check out the `2.1.4`_ release on GitHub.

2.1.3 (2024-11-20)
------------------

Bug fixes:

- Fix an issue where the ``poetry`` plugin would still try to install poetry
  from the package repositories when ``poetry-deps`` was declared as a
  dependency

Documentation:

- Add some missing references in the
  :doc:`Poetry plugin</common/craft-parts/reference/plugins/poetry_plugin>` and
  :doc:`Python plugin</common/craft-parts/reference/plugins/python_plugin>` pages.
- Fix a broken link in the :doc:`Tutorial examples</tutorials/examples>`.

For a complete list of commits, check out the `2.1.3`_ release on GitHub.

2.1.2 (2024-10-04)
------------------

- Replace the dependency on requests-unixsocket with requests-unixsocket2

Bug Fixes:

- Fixed an issue where the ``python`` plugin would fail to build if the part
  had no Python scripts.

Documentation:

- Update the :doc:`Rust
  plugin</common/craft-parts/reference/plugins/rust_plugin>` doc with recent
  changes to the Rust toolchain.

For a complete list of commits, check out the `2.1.2`_ release on GitHub.

2.1.1 (2024-09-13)
------------------

- This release brings the bug fix from ``1.33.1`` into the ``2.1.x`` series.

For a complete list of commits, check out the `2.1.1`_ release on GitHub.

1.33.1 (2024-09-13)
-------------------

- Fix NPM plugin to be stateless, allowing lifecycle steps to be
  executed in separate runs.

For a complete list of commits, check out the `1.33.1`_ release on GitHub.

2.1.0 (2024-09-09)
------------------

New features:

- Add a :doc:`Poetry plugin</common/craft-parts/reference/plugins/poetry_plugin>`
  for Python projects that use the `Poetry`_ build system.
- Add a new error message when getting a directory for a non-existent partition.

Bug fixes:

- Fix a regression where numeric part properties could not be parsed.
- Fix a bug where stage-packages tracking would fail when files were organized
  into a non-default partition.

For a complete list of commits, check out the `2.1.0`_ release on GitHub.

2.0.0 (2024-08-08)
------------------

Breaking changes:

- Set minimum Python version to 3.10
- Plugin models are restructured
- Migrate to Pydantic 2
- API uses Debian architecture names rather than Python platform names

New features:

- Plugin models can use Pydantic JSON schema export
- Partition names can include hyphens

Bug fixes:

- Xattrs raise FileNotFoundError when appropriate
- Partition names are more strictly checked.

For a complete list of commits, check out the `2.0.0`_ release on GitHub.

1.34.0 (2024-08-01)
-------------------
- Allow numbers in partitions, partition namespaces, and namespaced partitions.
- Add documentation for chisel and the overlay step
- Improve README onboarding

1.33.0 (2024-07-02)
-------------------

- Add doc slugs for errors during build, linking to plugin docs
- Add docs for partitions

1.32.0 (2024-06-24)
-------------------

- Add support for 7z sources
- Add reference documentation for the qmake plugin
- Improve logging output when fetching packages
- Improve errors for when sources cannot be fetched
- Fix a behavior where apt packages would be fetched when the user was
  not a superuser
- Fix list of ignored packages in core24 bases when fetching stage-packages

1.31.0 (2024-05-16)
-------------------

- Refactor npm plugin
  - npm-node-version option now accepts a NVM-style version identifier
  - Move Node.js download to pull commands
  - Verify SHA256 checksums after node.js download
  - Use new-style npm-install commands if npm version is newer than 8.x
  - Set NODE_ENV to production by default
- New and improved documentation
  - Add go plugin reference
  - Add nil plugin reference
  - Add make plugin reference
  - Add autotools plugin reference
  - Add cmake plugin reference
  - Add scons plugin reference
  - Add ant plugin reference
  - Add dotnet plugin reference
  - Add meson plugin reference
  - Documentation fixes

1.30.1 (2024-06-21)
-------------------

- Fix list of ignored packages in core24 bases when fetching stage-packages

1.30.0 (2024-05-16)
-------------------

- Add support for armv8l
- Add support for unregistering plugins

1.29.0 (2024-03-20)
-------------------

- Add maven plugin documentation
- Add documentation linters
- Rework bundling of shared docs

1.28.1 (2024-03-19)
-------------------

- Fix organize directories

1.28.0 (2024-03-13)
-------------------

- Add namespaced partitions support

1.27.0 (2024-03-07)
-------------------

- Add base layer data to ProjectInfo
- Add qmake plugin
- Add proxy support to ant plugin
- Use rustup snap in the Rust plugin
- Update documentation

1.26.2 (2024-02-07)
-------------------

- Fix default setting in aliased part fields
- Fix proxy setting in ant plugin

1.26.1 (2023-12-13)
-------------------

- Fix chisel slice normalization
- Address sphinx warnings

1.26.0 (2023-11-21)
-------------------

- Documentation updates
- Build system, requirements and CI updates
- Misc unit test fixes and updates

1.25.2 (2023-10-24)
-------------------

- Fix compiler plugin priming in Rust plugin
- Fix redundant channel override in Rust plugin
- Fix validation of part dependency names
- Fix expansion of environment variables

1.25.1 (2023-09-12)
-------------------

- Remove direct dependency to python-apt tarball

1.25.0 (2023-09-08)
-------------------

- Add rustup support to the Rust plugin
- Add the ability to specify ``no-default-features`` for the Rust plugin
- Add the ability to install virtual workspace crates for the Rust plugin
- Add the option to enable LTO for the Rust plugin

1.24.1 (2023-08-25)
-------------------

- Don't write log information in overlays (workaround for `craft-cli
  issue #172`_)

1.24.0 (2023-08-24)
-------------------

- Add support to partitions
- Add lifecycle prologue log messages
- Add build-on/for architecture environment variables
- Add bootstrap parameters to autotools plugin
- Documentation updates

1.23.1 (2023-08-15)
-------------------

- Only load project variables in adopting part

1.23.0 (2023-07-06)
-------------------

- Improve interpreter version detection in the Python plugin
- Fix and improve documentation
- Pin Pydantic to version 1.x

1.22.0 (2023-06-25)
-------------------

- Add helper to query overlay use
- Improve architecture mapping
- Forward unmatched snap source parameters
- Build system updates
- Documentation updates

1.21.1 (2023-06-09)
-------------------

- Revert subdir changes in pull and build steps

1.21.0 (2023-05-20)
-------------------

- Add callback to explicitly list base packages
- Add callback to configure overlay package layer

1.20.0 (2023-05-15)
-------------------

- Add initial support for dnf-based distros
- Add support for pyproject.toml projects in Python plugin
- Improve interpreter detection in Python plugin
- Fix subdir in pull and build steps
- Tox and packaging updates
- Documentation updates

1.19.7 (2023-08-09)
-------------------

- Only load project variables in adopting part

1.19.6 (2023-06-09)
-------------------

- Revert subdir changes in pull and build steps

1.19.5 (2023-05-23)
-------------------

- Revert pyproject.toml change (breaks semantic versioning)

1.19.4 (2023-05-19)
-------------------

- Backport support for pyproject.toml projects from 1.20.0
- Backport pull and build steps subdir from 1.20.0

1.19.3 (2023-04-30)
-------------------

- Fix plugin properties state in planning phase

1.19.2 (2023-04-24)
-------------------

- Fix ignored files exclusion in local source

1.19.1 (2023-04-18)
-------------------

- Allow git+ssh in git source type
- Loosen pydantic dependency

1.19.0 (2023-03-20)
-------------------

- Initial support for offline plugins
- Initial support for yum and CentOS
- Introduce feature selection, make overlay support optional
- Check if plugin-specific properties are dirty when computing
  lifecycle actions
- Add source handler for rpm packages
- Ignore unreadable files in /etc/apt
- Documentation updates
- OsRelease code cleanup

1.18.4 (2023-03-09)
-------------------

- Make chroot /dev mount private

1.18.3 (2023-02-27)
-------------------

- Fix pip path in Python plugin

1.18.2 (2023-02-24)
-------------------

- Refactor Python plugin for subclassing

1.18.1 (2023-02-10)
-------------------

- Fix ignore patterns in local sources

1.18.0 (2023-01-19)
-------------------

- Add SCons plugin
- Add Ant plugin
- Add Maven plugin
- Fix lifecycle work directory cleaning
- Make stage package tracking optional
- Improve chisel error handling
- Improve missing local source error message
- Documentation fixes and updates

1.17.1 (2022-11-23)
-------------------

- Allow plus symbol in git url scheme

1.17.0 (2022-11-14)
-------------------

- Fix go plugin mod download in jammy
- Remove hardcoded ubuntu version in chisel call
- Add plain file source handler
- Pass build attributes and state to post-step callback

1.16.0 (2022-10-20)
-------------------

- Add file permission setting
- Take permissions into account when checking file collisions
- Only refresh overlay packages if necessary
- Generate separate environment setup file
- Make changed file list available to plugins

1.15.1 (2022-10-14)
-------------------

- Fix device nodes in overlay base image

1.15.0 (2022-10-11)
-------------------

- Add support to chisel slices
- Add ``go-generate`` property to the go plugin

1.14.2 (2022-09-22)
-------------------

- Fix pypi release package

1.14.1 (2022-09-21)
-------------------

- Fix stage/prime filter combination

1.14.0 (2022-09-09)
-------------------

- Add API call to validate parts

1.13.0 (2022-09-05)
-------------------

- Add go generate support to go plugin
- Add support for deb sources
- Add source download request timeout
- Remove unnecessary overlay whiteout files

1.12.1 (2022-08-19)
-------------------

- Revert changes to install prefix in cmake plugin to prevent
  stable base incompatibilities

1.12.0 (2022-08-12)
-------------------

- Set install prefix in the cmake plugin
- Fix prefix path in the cmake plugin

1.11.0 (2022-08-12)
-------------------

- Add API call to list registered plugins

1.10.2 (2022-08-03)
-------------------

- Fix git source format error when cloning using depth
- Use host architecture when installing stage packages

1.10.1 (2022-07-29)
-------------------

- Change staged snap pkgconfig prefix normalization to be predictable
  regardless of the path used for destructive mode packing

1.10.0 (2022-07-28)
-------------------

- Add plugin class method to check for out of source builds
- Normalize file copy functions signatures
- Fix pkgconfig prefix in staged snaps

1.9.0 (2022-07-14)
------------------

- Prevent wildcard symbol conflict in stage and prime filters
- Apt installer changed to collect installed package versions after the
  installation

1.8.1 (2022-07-05)
------------------

- Fix execution of empty scriptlets
- List primed stage packages only if deb stage packages are defined

1.8.0 (2022-06-30)
------------------

- Add list of primed stage packages to prime state
- Add lifecycle manager methods to obtain pull state assets and the list
  of primed stage packages

1.7.2 (2022-06-14)
------------------

- Fix git repository updates
- Fix stage packages removal on build update

1.7.1 (2022-05-21)
------------------

- Fix stdout leak during snap package installation
- Fix plugin validation dependencies

1.7.0 (2022-05-20)
------------------

- Add support for application-defined environment variables
- Add package filter for core22
- Refresh packages list before installing packages
- Expand global variables in parts definition
- Adjust prologue/epilogue callback parameters
- Make plugin options available in plugin environment validator
- Fix readthedocs documentation generation

1.6.1 (2022-05-02)
------------------

- Fix stage package symlink normalization

1.6.0 (2022-04-29)
------------------

- Add zip source handler
- Clean up source provisioning
- Fix project variable setting for skipped parts

1.5.1 (2022-04-25)
------------------

- Fix extra build snaps installation

1.5.0 (2022-04-25)
------------------

- Add rust plugin
- Add npm plugin
- Add project name argument to LifecycleManager and set ``CRAFT_PROJECT_NAME``
- Export symbols needed by application-defined plugins
- Refactor plugin environment validation

1.4.2 (2022-04-01)
------------------

- Fix craftctl error handling
- Fix long recursions in dirty step verification

1.4.1 (2022-03-30)
------------------

- Fix project variable adoption scope

1.4.0 (2022-03-24)
------------------

- Add cmake plugin
- Mount overlays using fuse-overlayfs
- Send execution output to user-specified streams
- Update craftctl commands
- Update step execution environment variables

1.3.0 (2022-03-05)
------------------

- Add meson plugin
- Adjustments in git source tests

1.2.0 (2022-03-01)
------------------

- Make git submodules fetching configurable
- Fix source type specification
- Fix testing in Python 3.10
- Address issues found by linters

1.1.2 (2022-02-07)
------------------

- Do not refresh already installed snaps
- Fix URL in setup.py
- Fix pydantic validation error handling
- Unpin pydantic and pydantic-yaml dependency versions
- Unpin pylint dependency version
- Remove unused requirements files

1.1.1 (2022-01-05)
------------------

- Pin pydantic and pydantic-yaml dependency versions

1.1.0 (2021-12-08)
------------------

- Add support to overlay step
- Use bash as step scriptlet interpreter
- Add plugin environment validation
- Add go plugin
- Add dotnet plugin

1.0.4 (2021-11-10)
------------------

- Declare additional public API names
- Add git source handler

1.0.3 (2021-10-19)
------------------

- Properly declare public API names
- Allow non-snap applications running on non-apt systems to invoke parts
  processing on build providers
- Use Bash as script interpreter instead of /bin/sh to stay compatible
  with Snapcraft V2 plugins

1.0.2 (2021-09-16)
------------------

- Fix local source updates causing removal of build artifacts and new
  files created in ``override-pull``

1.0.1 (2021-09-13)
------------------

- Fix plugin properties test
- Use local copy of mutable source handler ignore patterns
- Use host state for apt cache and remove stage package refresh
- Add information to parts error in CLI tool
- Change CLI tool ``--debug`` option to ``--trace`` to be consistent
  with craft tools


1.0.0 (2021-08-05)
------------------

- Initial release


.. _craft-cli issue #172: https://github.com/canonical/craft-cli/issues/172
.. _Poetry: https://python-poetry.org

.. _2.1.4: https://github.com/canonical/craft-parts/releases/tag/2.1.4
.. _2.1.3: https://github.com/canonical/craft-parts/releases/tag/2.1.3
.. _2.1.2: https://github.com/canonical/craft-parts/releases/tag/2.1.2
.. _2.1.1: https://github.com/canonical/craft-parts/releases/tag/2.1.1
.. _1.33.1: https://github.com/canonical/craft-parts/releases/tag/1.33.1
.. _2.1.0: https://github.com/canonical/craft-parts/releases/tag/2.1.0
.. _2.0.0: https://github.com/canonical/craft-parts/releases/tag/2.0.0<|MERGE_RESOLUTION|>--- conflicted
+++ resolved
@@ -7,12 +7,9 @@
 
 - Set JAVA_HOME environment variable in Java-based plugins. The plugin will
   try to detect the latest available JDK.
-<<<<<<< HEAD
+- Add an API for :ref:`registering custom source types <how_to_add_a_source_handler>`.
 - Prefer "craft.git" as the binary to handle git sources, in environments where
   it is available.
-=======
-- Add an API for :ref:`registering custom source types <how_to_add_a_source_handler>`.
->>>>>>> 8ab96720
 
 2.1.4 (2024-12-04)
 ------------------
