*********
Changelog
*********

<<<<<<< HEAD
1.20.0 (2023-05-15)
-------------------

- Add initial support for dnf-based distros
- Add support for pyproject.toml projects in Python plugin
- Improve interpreter detection in Python plugin
- Fix subdir in pull and build steps
- Tox and packaging updates
- Documentation updates
=======
1.19.4 (2023-05-19)
-------------------

- Backport support for pyproject.toml projects from 1.20.0
- Backport pull and build steps subdir from 1.20.0
>>>>>>> 19bca353

1.19.3 (2023-04-30)
-------------------

- Fix plugin properties state in planning phase

1.19.2 (2023-04-24)
-------------------

- Fix ignored files exclusion in local source

1.19.1 (2023-04-18)
-------------------

- Allow git+ssh in git source type
- Loosen pydantic dependency

1.19.0 (2023-03-20)
-------------------

- Initial support for offline plugins
- Initial support for yum and CentOS
- Introduce feature selection, make overlay support optional
- Check if plugin-specific properties are dirty when computing
  lifecycle actions
- Add source handler for rpm packages
- Ignore unreadable files in /etc/apt
- Documentation updates
- OsRelease code cleanup

1.18.4 (2023-03-09)
-------------------

- Make chroot /dev mount private

1.18.3 (2023-02-27)
-------------------

- Fix pip path in Python plugin

1.18.2 (2023-02-24)
-------------------

- Refactor Python plugin for subclassing

1.18.1 (2023-02-10)
-------------------

- Fix ignore patterns in local sources

1.18.0 (2023-01-19)
-------------------

- Add SCons plugin
- Add Ant plugin
- Add Maven plugin
- Fix lifecycle work directory cleaning
- Make stage package tracking optional
- Improve chisel error handling
- Improve missing local source error message
- Documentation fixes and updates

1.17.1 (2022-11-23)
-------------------

- Allow plus symbol in git url scheme

1.17.0 (2022-11-14)
-------------------

- Fix go plugin mod download in jammy
- Remove hardcoded ubuntu version in chisel call
- Add plain file source handler
- Pass build attributes and state to post-step callback

1.16.0 (2022-10-20)
-------------------

- Add file permission setting
- Take permissions into account when checking file collisions
- Only refresh overlay packages if necessary
- Generate separate environment setup file
- Make changed file list available to plugins

1.15.1 (2022-10-14)
-------------------

- Fix device nodes in overlay base image

1.15.0 (2022-10-11)
-------------------

- Add support to chisel slices
- Add ``go-generate`` property to the go plugin

1.14.2 (2022-09-22)
-------------------

- Fix pypi release package

1.14.1 (2022-09-21)
-------------------

- Fix stage/prime filter combination

1.14.0 (2022-09-09)
-------------------

- Add API call to validate parts

1.13.0 (2022-09-05)
-------------------

- Add go generate support to go plugin
- Add support for deb sources
- Add source download request timeout
- Remove unnecessary overlay whiteout files

1.12.1 (2022-08-19)
-------------------

- Revert changes to install prefix in cmake plugin to prevent
  stable base incompatibilities

1.12.0 (2022-08-12)
-------------------

- Set install prefix in the cmake plugin
- Fix prefix path in the cmake plugin

1.11.0 (2022-08-12)
-------------------

- Add API call to list registered plugins

1.10.2 (2022-08-03)
-------------------

- Fix git source format error when cloning using depth
- Use host architecture when installing stage packages

1.10.1 (2022-07-29)
-------------------

- Change staged snap pkgconfig prefix normalization to be predictable
  regardless of the path used for destructive mode packing

1.10.0 (2022-07-28)
-------------------

- Add plugin class method to check for out of source builds
- Normalize file copy functions signatures
- Fix pkgconfig prefix in staged snaps

1.9.0 (2022-07-14)
------------------

- Prevent wildcard symbol conflict in stage and prime filters
- Apt installer changed to collect installed package versions after the
  installation

1.8.1 (2022-07-05)
------------------

- Fix execution of empty scriptlets
- List primed stage packages only if deb stage packages are defined

1.8.0 (2022-06-30)
------------------

- Add list of primed stage packages to prime state
- Add lifecycle manager methods to obtain pull state assets and the list
  of primed stage packages

1.7.2 (2022-06-14)
------------------

- Fix git repository updates
- Fix stage packages removal on build update

1.7.1 (2022-05-21)
------------------

- Fix stdout leak during snap package installation
- Fix plugin validation dependencies

1.7.0 (2022-05-20)
------------------

- Add support for application-defined environment variables
- Add package filter for core22
- Refresh packages list before installing packages
- Expand global variables in parts definition
- Adjust prologue/epilogue callback parameters
- Make plugin options available in plugin environment validator
- Fix readthedocs documentation generation

1.6.1 (2022-05-02)
------------------

- Fix stage package symlink normalization

1.6.0 (2022-04-29)
------------------

- Add zip source handler
- Clean up source provisioning
- Fix project variable setting for skipped parts

1.5.1 (2022-04-25)
------------------

- Fix extra build snaps installation

1.5.0 (2022-04-25)
------------------

- Add rust plugin
- Add npm plugin
- Add project name argument to LifecycleManager and set ``CRAFT_PROJECT_NAME``
- Export symbols needed by application-defined plugins
- Refactor plugin environment validation

1.4.2 (2022-04-01)
------------------

- Fix craftctl error handling
- Fix long recursions in dirty step verification

1.4.1 (2022-03-30)
------------------

- Fix project variable adoption scope

1.4.0 (2022-03-24)
------------------

- Add cmake plugin
- Mount overlays using fuse-overlayfs
- Send execution output to user-specified streams
- Update craftctl commands
- Update step execution environment variables

1.3.0 (2022-03-05)
------------------

- Add meson plugin
- Adjustments in git source tests

1.2.0 (2022-03-01)
------------------

- Make git submodules fetching configurable
- Fix source type specification
- Fix testing in Python 3.10
- Address issues found by linters

1.1.2 (2022-02-07)
------------------

- Do not refresh already installed snaps
- Fix URL in setup.py
- Fix pydantic validation error handling
- Unpin pydantic and pydantic-yaml dependency versions
- Unpin pylint dependency version
- Remove unused requirements files

1.1.1 (2022-01-05)
------------------

- Pin pydantic and pydantic-yaml dependency versions

1.1.0 (2021-12-08)
------------------

- Add support to overlay step
- Use bash as step scriptlet interpreter
- Add plugin environment validation
- Add go plugin
- Add dotnet plugin

1.0.4 (2021-11-10)
------------------

- Declare additional public API names
- Add git source handler

1.0.3 (2021-10-19)
------------------

- Properly declare public API names
- Allow non-snap applications running on non-apt systems to invoke parts
  processing on build providers
- Use Bash as script interpreter instead of /bin/sh to stay compatible
  with Snapcraft V2 plugins

1.0.2 (2021-09-16)
------------------

- Fix local source updates causing removal of build artifacts and new
  files created in ``override-pull``

1.0.1 (2021-09-13)
------------------

- Fix plugin properties test
- Use local copy of mutable source handler ignore patterns
- Use host state for apt cache and remove stage package refresh
- Add information to parts error in CLI tool
- Change CLI tool ``--debug`` option to ``--trace`` to be consistent
  with craft tools


1.0.0 (2021-08-05)
------------------

- Initial release<|MERGE_RESOLUTION|>--- conflicted
+++ resolved
@@ -2,7 +2,6 @@
 Changelog
 *********
 
-<<<<<<< HEAD
 1.20.0 (2023-05-15)
 -------------------
 
@@ -12,13 +11,12 @@
 - Fix subdir in pull and build steps
 - Tox and packaging updates
 - Documentation updates
-=======
+
 1.19.4 (2023-05-19)
 -------------------
 
 - Backport support for pyproject.toml projects from 1.20.0
 - Backport pull and build steps subdir from 1.20.0
->>>>>>> 19bca353
 
 1.19.3 (2023-04-30)
 -------------------
