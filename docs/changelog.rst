*********
Changelog
*********

<<<<<<< HEAD
X.Y.Z (2024-MM-DD)
------------------

- Set JAVA_HOME environment variable in Java-based plugins. The plugin will
  try to detect the latest available JDK.
=======
2.1.3 (2024-11-20)
------------------

Bug fixes:

- Fix an issue where the ``poetry`` plugin would still try to install poetry
  from the package repositories when ``poetry-deps`` was declared as a
  dependency

Documentation:

- Add some missing references in the
  :doc:`Poetry plugin</common/craft-parts/reference/plugins/poetry_plugin>` and
  :doc:`Python plugin</common/craft-parts/reference/plugins/python_plugin>` pages.
- Fix a broken link in the :doc:`Tutorial examples</tutorials/examples>`.

For a complete list of commits, check out the `2.1.3`_ release on GitHub.
>>>>>>> 6e567928

2.1.2 (2024-10-04)
------------------

- Replace the dependency on requests-unixsocket with requests-unixsocket2

Bug Fixes:

- Fixed an issue where the ``python`` plugin would fail to build if the part
  had no Python scripts.

Documentation:

- Update the :doc:`Rust
  plugin</common/craft-parts/reference/plugins/rust_plugin>` doc with recent
  changes to the Rust toolchain.

2.1.1 (2024-09-13)
------------------

- This release brings the bug fix from ``1.33.1`` into the ``2.1.x`` series.

1.33.1 (2024-09-13)
-------------------

- Fix NPM plugin to be stateless, allowing lifecycle steps to be
  executed in separate runs.

2.1.0 (2024-09-09)
------------------

New features:

- Add a :doc:`Poetry plugin</common/craft-parts/reference/plugins/poetry_plugin>`
  for Python projects that use the `Poetry`_ build system.
- Add a new error message when getting a directory for a non-existent partition.

Bug fixes:

- Fix a regression where numeric part properties could not be parsed.
- Fix a bug where stage-packages tracking would fail when files were organized
  into a non-default partition.

2.0.0 (2024-08-08)
------------------

Breaking changes:

- Set minimum Python version to 3.10
- Plugin models are restructured
- Migrate to Pydantic 2
- API uses Debian architecture names rather than Python platform names

New features:

- Plugin models can use Pydantic JSON schema export
- Partition names can include hyphens

Bug fixes:

- Xattrs raise FileNotFoundError when appropriate
- Partition names are more strictly checked.

1.34.0 (2024-08-01)
-------------------
- Allow numbers in partitions, partition namespaces, and namespaced partitions.
- Add documentation for chisel and the overlay step
- Improve README onboarding

1.33.0 (2024-07-02)
-------------------

- Add doc slugs for errors during build, linking to plugin docs
- Add docs for partitions

1.32.0 (2024-06-24)
-------------------

- Add support for 7z sources
- Add reference documentation for the qmake plugin
- Improve logging output when fetching packages
- Improve errors for when sources cannot be fetched
- Fix a behavior where apt packages would be fetched when the user was
  not a superuser
- Fix list of ignored packages in core24 bases when fetching stage-packages

1.31.0 (2024-05-16)
-------------------

- Refactor npm plugin
  - npm-node-version option now accepts a NVM-style version identifier
  - Move Node.js download to pull commands
  - Verify SHA256 checksums after node.js download
  - Use new-style npm-install commands if npm version is newer than 8.x
  - Set NODE_ENV to production by default
- New and improved documentation
  - Add go plugin reference
  - Add nil plugin reference
  - Add make plugin reference
  - Add autotools plugin reference
  - Add cmake plugin reference
  - Add scons plugin reference
  - Add ant plugin reference
  - Add dotnet plugin reference
  - Add meson plugin reference
  - Documentation fixes

1.30.1 (2024-06-21)
-------------------

- Fix list of ignored packages in core24 bases when fetching stage-packages

1.30.0 (2024-05-16)
-------------------

- Add support for armv8l
- Add support for unregistering plugins

1.29.0 (2024-03-20)
-------------------

- Add maven plugin documentation
- Add documentation linters
- Rework bundling of shared docs

1.28.1 (2024-03-19)
-------------------

- Fix organize directories

1.28.0 (2024-03-13)
-------------------

- Add namespaced partitions support

1.27.0 (2024-03-07)
-------------------

- Add base layer data to ProjectInfo
- Add qmake plugin
- Add proxy support to ant plugin
- Use rustup snap in the Rust plugin
- Update documentation

1.26.2 (2024-02-07)
-------------------

- Fix default setting in aliased part fields
- Fix proxy setting in ant plugin

1.26.1 (2023-12-13)
-------------------

- Fix chisel slice normalization
- Address sphinx warnings

1.26.0 (2023-11-21)
-------------------

- Documentation updates
- Build system, requirements and CI updates
- Misc unit test fixes and updates

1.25.2 (2023-10-24)
-------------------

- Fix compiler plugin priming in Rust plugin
- Fix redundant channel override in Rust plugin
- Fix validation of part dependency names
- Fix expansion of environment variables

1.25.1 (2023-09-12)
-------------------

- Remove direct dependency to python-apt tarball

1.25.0 (2023-09-08)
-------------------

- Add rustup support to the Rust plugin
- Add the ability to specify ``no-default-features`` for the Rust plugin
- Add the ability to install virtual workspace crates for the Rust plugin
- Add the option to enable LTO for the Rust plugin

1.24.1 (2023-08-25)
-------------------

- Don't write log information in overlays (workaround for `craft-cli
  issue #172`_)

1.24.0 (2023-08-24)
-------------------

- Add support to partitions
- Add lifecycle prologue log messages
- Add build-on/for architecture environment variables
- Add bootstrap parameters to autotools plugin
- Documentation updates

1.23.1 (2023-08-15)
-------------------

- Only load project variables in adopting part

1.23.0 (2023-07-06)
-------------------

- Improve interpreter version detection in the Python plugin
- Fix and improve documentation
- Pin Pydantic to version 1.x

1.22.0 (2023-06-25)
-------------------

- Add helper to query overlay use
- Improve architecture mapping
- Forward unmatched snap source parameters
- Build system updates
- Documentation updates

1.21.1 (2023-06-09)
-------------------

- Revert subdir changes in pull and build steps

1.21.0 (2023-05-20)
-------------------

- Add callback to explicitly list base packages
- Add callback to configure overlay package layer

1.20.0 (2023-05-15)
-------------------

- Add initial support for dnf-based distros
- Add support for pyproject.toml projects in Python plugin
- Improve interpreter detection in Python plugin
- Fix subdir in pull and build steps
- Tox and packaging updates
- Documentation updates

1.19.7 (2023-08-09)
-------------------

- Only load project variables in adopting part

1.19.6 (2023-06-09)
-------------------

- Revert subdir changes in pull and build steps

1.19.5 (2023-05-23)
-------------------

- Revert pyproject.toml change (breaks semantic versioning)

1.19.4 (2023-05-19)
-------------------

- Backport support for pyproject.toml projects from 1.20.0
- Backport pull and build steps subdir from 1.20.0

1.19.3 (2023-04-30)
-------------------

- Fix plugin properties state in planning phase

1.19.2 (2023-04-24)
-------------------

- Fix ignored files exclusion in local source

1.19.1 (2023-04-18)
-------------------

- Allow git+ssh in git source type
- Loosen pydantic dependency

1.19.0 (2023-03-20)
-------------------

- Initial support for offline plugins
- Initial support for yum and CentOS
- Introduce feature selection, make overlay support optional
- Check if plugin-specific properties are dirty when computing
  lifecycle actions
- Add source handler for rpm packages
- Ignore unreadable files in /etc/apt
- Documentation updates
- OsRelease code cleanup

1.18.4 (2023-03-09)
-------------------

- Make chroot /dev mount private

1.18.3 (2023-02-27)
-------------------

- Fix pip path in Python plugin

1.18.2 (2023-02-24)
-------------------

- Refactor Python plugin for subclassing

1.18.1 (2023-02-10)
-------------------

- Fix ignore patterns in local sources

1.18.0 (2023-01-19)
-------------------

- Add SCons plugin
- Add Ant plugin
- Add Maven plugin
- Fix lifecycle work directory cleaning
- Make stage package tracking optional
- Improve chisel error handling
- Improve missing local source error message
- Documentation fixes and updates

1.17.1 (2022-11-23)
-------------------

- Allow plus symbol in git url scheme

1.17.0 (2022-11-14)
-------------------

- Fix go plugin mod download in jammy
- Remove hardcoded ubuntu version in chisel call
- Add plain file source handler
- Pass build attributes and state to post-step callback

1.16.0 (2022-10-20)
-------------------

- Add file permission setting
- Take permissions into account when checking file collisions
- Only refresh overlay packages if necessary
- Generate separate environment setup file
- Make changed file list available to plugins

1.15.1 (2022-10-14)
-------------------

- Fix device nodes in overlay base image

1.15.0 (2022-10-11)
-------------------

- Add support to chisel slices
- Add ``go-generate`` property to the go plugin

1.14.2 (2022-09-22)
-------------------

- Fix pypi release package

1.14.1 (2022-09-21)
-------------------

- Fix stage/prime filter combination

1.14.0 (2022-09-09)
-------------------

- Add API call to validate parts

1.13.0 (2022-09-05)
-------------------

- Add go generate support to go plugin
- Add support for deb sources
- Add source download request timeout
- Remove unnecessary overlay whiteout files

1.12.1 (2022-08-19)
-------------------

- Revert changes to install prefix in cmake plugin to prevent
  stable base incompatibilities

1.12.0 (2022-08-12)
-------------------

- Set install prefix in the cmake plugin
- Fix prefix path in the cmake plugin

1.11.0 (2022-08-12)
-------------------

- Add API call to list registered plugins

1.10.2 (2022-08-03)
-------------------

- Fix git source format error when cloning using depth
- Use host architecture when installing stage packages

1.10.1 (2022-07-29)
-------------------

- Change staged snap pkgconfig prefix normalization to be predictable
  regardless of the path used for destructive mode packing

1.10.0 (2022-07-28)
-------------------

- Add plugin class method to check for out of source builds
- Normalize file copy functions signatures
- Fix pkgconfig prefix in staged snaps

1.9.0 (2022-07-14)
------------------

- Prevent wildcard symbol conflict in stage and prime filters
- Apt installer changed to collect installed package versions after the
  installation

1.8.1 (2022-07-05)
------------------

- Fix execution of empty scriptlets
- List primed stage packages only if deb stage packages are defined

1.8.0 (2022-06-30)
------------------

- Add list of primed stage packages to prime state
- Add lifecycle manager methods to obtain pull state assets and the list
  of primed stage packages

1.7.2 (2022-06-14)
------------------

- Fix git repository updates
- Fix stage packages removal on build update

1.7.1 (2022-05-21)
------------------

- Fix stdout leak during snap package installation
- Fix plugin validation dependencies

1.7.0 (2022-05-20)
------------------

- Add support for application-defined environment variables
- Add package filter for core22
- Refresh packages list before installing packages
- Expand global variables in parts definition
- Adjust prologue/epilogue callback parameters
- Make plugin options available in plugin environment validator
- Fix readthedocs documentation generation

1.6.1 (2022-05-02)
------------------

- Fix stage package symlink normalization

1.6.0 (2022-04-29)
------------------

- Add zip source handler
- Clean up source provisioning
- Fix project variable setting for skipped parts

1.5.1 (2022-04-25)
------------------

- Fix extra build snaps installation

1.5.0 (2022-04-25)
------------------

- Add rust plugin
- Add npm plugin
- Add project name argument to LifecycleManager and set ``CRAFT_PROJECT_NAME``
- Export symbols needed by application-defined plugins
- Refactor plugin environment validation

1.4.2 (2022-04-01)
------------------

- Fix craftctl error handling
- Fix long recursions in dirty step verification

1.4.1 (2022-03-30)
------------------

- Fix project variable adoption scope

1.4.0 (2022-03-24)
------------------

- Add cmake plugin
- Mount overlays using fuse-overlayfs
- Send execution output to user-specified streams
- Update craftctl commands
- Update step execution environment variables

1.3.0 (2022-03-05)
------------------

- Add meson plugin
- Adjustments in git source tests

1.2.0 (2022-03-01)
------------------

- Make git submodules fetching configurable
- Fix source type specification
- Fix testing in Python 3.10
- Address issues found by linters

1.1.2 (2022-02-07)
------------------

- Do not refresh already installed snaps
- Fix URL in setup.py
- Fix pydantic validation error handling
- Unpin pydantic and pydantic-yaml dependency versions
- Unpin pylint dependency version
- Remove unused requirements files

1.1.1 (2022-01-05)
------------------

- Pin pydantic and pydantic-yaml dependency versions

1.1.0 (2021-12-08)
------------------

- Add support to overlay step
- Use bash as step scriptlet interpreter
- Add plugin environment validation
- Add go plugin
- Add dotnet plugin

1.0.4 (2021-11-10)
------------------

- Declare additional public API names
- Add git source handler

1.0.3 (2021-10-19)
------------------

- Properly declare public API names
- Allow non-snap applications running on non-apt systems to invoke parts
  processing on build providers
- Use Bash as script interpreter instead of /bin/sh to stay compatible
  with Snapcraft V2 plugins

1.0.2 (2021-09-16)
------------------

- Fix local source updates causing removal of build artifacts and new
  files created in ``override-pull``

1.0.1 (2021-09-13)
------------------

- Fix plugin properties test
- Use local copy of mutable source handler ignore patterns
- Use host state for apt cache and remove stage package refresh
- Add information to parts error in CLI tool
- Change CLI tool ``--debug`` option to ``--trace`` to be consistent
  with craft tools


1.0.0 (2021-08-05)
------------------

- Initial release


.. _craft-cli issue #172: https://github.com/canonical/craft-cli/issues/172
.. _Poetry: https://python-poetry.org

.. _2.1.3: https://github.com/canonical/craft-parts/releases/tag/2.1.3<|MERGE_RESOLUTION|>--- conflicted
+++ resolved
@@ -2,13 +2,12 @@
 Changelog
 *********
 
-<<<<<<< HEAD
 X.Y.Z (2024-MM-DD)
 ------------------
 
 - Set JAVA_HOME environment variable in Java-based plugins. The plugin will
   try to detect the latest available JDK.
-=======
+
 2.1.3 (2024-11-20)
 ------------------
 
@@ -26,7 +25,6 @@
 - Fix a broken link in the :doc:`Tutorial examples</tutorials/examples>`.
 
 For a complete list of commits, check out the `2.1.3`_ release on GitHub.
->>>>>>> 6e567928
 
 2.1.2 (2024-10-04)
 ------------------
