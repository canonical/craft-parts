#!/usr/bin/env python
#
# Copyright 2021-2022 Canonical Ltd.
#
# This program is free software; you can redistribute it and/or
# modify it under the terms of the GNU Lesser General Public
# License version 3 as published by the Free Software Foundation.
#
# This program is distributed in the hope that it will be useful,
# but WITHOUT ANY WARRANTY; without even the implied warranty of
# MERCHANTABILITY or FITNESS FOR A PARTICULAR PURPOSE.  See the GNU
# Lesser General Public License for more details.
#
# You should have received a copy of the GNU Lesser General Public License
# along with this program.  If not, see <http://www.gnu.org/licenses/>.

"""The setup script."""

import os
<<<<<<< HEAD
=======
import re
>>>>>>> 7dbf0405
from typing import Optional

from setuptools import find_packages, setup  # type: ignore

VERSION = "1.19.3"

with open("README.md") as readme_file:
    readme = readme_file.read()


def is_ubuntu() -> bool:
    """Verify if running on Ubuntu."""
    try:
        with open("/etc/os-release") as release_file:
            os_release = release_file.read()
        if re.search(r"^ID(?:_LIKE)?=.*\bubuntu\b.*$", os_release, re.MULTILINE):
            return True
        return False
    except FileNotFoundError:
        return False


def ubuntu_version() -> Optional[str]:
    """Get the ubuntu codename."""
    if not is_ubuntu():
        return None
    with open("/etc/os-release") as release_file:
        for line in release_file:
            if line.startswith("VERSION_CODENAME="):
                return line.partition("=")[2].strip()
    return None


def is_rtd() -> bool:
    """Verify if running on ReadTheDocs."""
    return "READTHEDOCS" in os.environ


install_requires = [
    "overrides",
    "PyYAML",
    "pydantic>=1.9.0",
    "pydantic-yaml[pyyaml]",
    "pyxdg",
    "requests",
    "requests-unixsocket",
    "urllib3<2",  # keep compatible API
]


if is_ubuntu() and not is_rtd():
    version = ubuntu_version()
    apt_source_packages = {
        "bionic": "python-apt@http://archive.ubuntu.com/ubuntu/pool/main/p/python-apt/python-apt_1.6.6.tar.xz",
        "focal": "python-apt@http://archive.ubuntu.com/ubuntu/pool/main/p/python-apt/python-apt_2.0.1ubuntu0.20.04.1.tar.xz",
        "jammy": "python-apt@http://archive.ubuntu.com/ubuntu/pool/main/p/python-apt/python-apt_2.4.0ubuntu1.tar.xz",
    }
    if version in apt_source_packages:
        install_requires.append(apt_source_packages[version])
    else:
        install_requires.append("python-apt")


dev_requires = [
    "autoflake",
    "twine",
]

<<<<<<< HEAD
doc_requires = [
    "furo",
=======
docs_require = [
>>>>>>> 7dbf0405
    "sphinx",
    "sphinx-autobuild",
    "sphinx-autodoc-typehints",
<<<<<<< HEAD
    "sphinx-design",
    "sphinx-jsonschema",
=======
>>>>>>> 7dbf0405
    "sphinx-lint",
    "sphinx-pydantic",
    "sphinx-rtd-theme",
    "sphinxcontrib-details-directive==0.1.0",
]

types_requires = [
<<<<<<< HEAD
    "mypy[reports]==1.1.1",
=======
    "mypy[reports]==0.991",
>>>>>>> 7dbf0405
    "types-colorama",
    "types-docutils",
    "types-Pillow",
    "types-Pygments",
    "types-pytz",
    "types-PyYAML",
    "types-requests",
    "types-setuptools",
]

test_requires = [
    "black",
    "codespell",
    "coverage",
    "isort",
    "pydocstyle",
    "pylint",
    "pylint-fixme-info",
    "pylint-pytest",
    "pytest",
    "pytest-mock",
    "requests-mock",
    "ruff==0.0.239",
    "tox",
    "yamllint==1.29.0",
]

extras_requires = {
<<<<<<< HEAD
    "dev": dev_requires + doc_requires + test_requires + types_requires,
    "doc": doc_requires,
=======
    "dev": dev_requires + docs_require + test_requires + types_requires,
    "docs": docs_require,
>>>>>>> 7dbf0405
    "test": test_requires + types_requires,
    "types": types_requires,
}


setup(
    name="craft-parts",
    version=VERSION,
    description="Craft parts tooling",
    long_description=readme,
    author="Canonical Ltd.",
    author_email="snapcraft@lists.snapcraft.io",
    url="https://github.com/canonical/craft-parts",
    license="GNU General Public License v3",
    python_requires=">=3.7",
    classifiers=[
        "Development Status :: 4 - Beta",
        "Intended Audience :: Developers",
        "License :: OSI Approved :: GNU Lesser General Public License v3 (LGPLv3)",
        "Natural Language :: English",
        "Programming Language :: Python :: 3.7",
        "Programming Language :: Python :: 3.8",
        "Programming Language :: Python :: 3.9",
        "Programming Language :: Python :: 3.10",
    ],
    entry_points={
        "console_scripts": [
            "craftctl=craft_parts.ctl:main",
        ],
    },
    install_requires=install_requires,
    extras_require=extras_requires,
    packages=find_packages(include=["craft_parts", "craft_parts.*"])
    + ["craft_parts_docs"],
    # todo: can we make the docs optional?
    package_dir={"craft_parts_docs": "docs/base"},
    package_data={
        "craft_parts": ["py.typed"],
        "craft_parts_docs": ["**"],
    },
    include_package_data=True,
    zip_safe=False,
)<|MERGE_RESOLUTION|>--- conflicted
+++ resolved
@@ -17,10 +17,7 @@
 """The setup script."""
 
 import os
-<<<<<<< HEAD
-=======
 import re
->>>>>>> 7dbf0405
 from typing import Optional
 
 from setuptools import find_packages, setup  # type: ignore
@@ -89,20 +86,13 @@
     "twine",
 ]
 
-<<<<<<< HEAD
-doc_requires = [
+docs_require = [
     "furo",
-=======
-docs_require = [
->>>>>>> 7dbf0405
     "sphinx",
     "sphinx-autobuild",
     "sphinx-autodoc-typehints",
-<<<<<<< HEAD
     "sphinx-design",
     "sphinx-jsonschema",
-=======
->>>>>>> 7dbf0405
     "sphinx-lint",
     "sphinx-pydantic",
     "sphinx-rtd-theme",
@@ -110,11 +100,7 @@
 ]
 
 types_requires = [
-<<<<<<< HEAD
-    "mypy[reports]==1.1.1",
-=======
     "mypy[reports]==0.991",
->>>>>>> 7dbf0405
     "types-colorama",
     "types-docutils",
     "types-Pillow",
@@ -143,13 +129,8 @@
 ]
 
 extras_requires = {
-<<<<<<< HEAD
-    "dev": dev_requires + doc_requires + test_requires + types_requires,
-    "doc": doc_requires,
-=======
     "dev": dev_requires + docs_require + test_requires + types_requires,
     "docs": docs_require,
->>>>>>> 7dbf0405
     "test": test_requires + types_requires,
     "types": types_requires,
 }
