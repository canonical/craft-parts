#!/usr/bin/env python
#
# Copyright 2021-2022 Canonical Ltd.
#
# This program is free software; you can redistribute it and/or
# modify it under the terms of the GNU Lesser General Public
# License version 3 as published by the Free Software Foundation.
#
# This program is distributed in the hope that it will be useful,
# but WITHOUT ANY WARRANTY; without even the implied warranty of
# MERCHANTABILITY or FITNESS FOR A PARTICULAR PURPOSE.  See the GNU
# Lesser General Public License for more details.
#
# You should have received a copy of the GNU Lesser General Public License
# along with this program.  If not, see <http://www.gnu.org/licenses/>.

"""The setup script."""

import os
import re

from setuptools import find_packages, setup

VERSION = "1.32.0"

with open("README.md") as readme_file:
    readme = readme_file.read()


def is_ubuntu() -> bool:
    """Verify if running on Ubuntu."""
    try:
        with open("/etc/os-release") as release_file:
            os_release = release_file.read()
        if re.search(r"^ID(?:_LIKE)?=.*\bubuntu\b.*$", os_release, re.MULTILINE):
            return True
    except FileNotFoundError:
        return False
    else:
        return False


def is_rtd() -> bool:
    """Verify if running on ReadTheDocs."""
    return "READTHEDOCS" in os.environ


install_requires = [
    # see https://github.com/mkorpela/overrides/issues/121
    "overrides!=7.6.0",
    "PyYAML",
    "pydantic>=1.9.0,<2.0.0",
    "pydantic-yaml[pyyaml]>=0.11.0,<1.0.0",
    "pyxdg",
<<<<<<< HEAD
    "requests<2.32",
=======
    "requests<2.32.0",
>>>>>>> cdcc9dbc
    "requests-unixsocket",
    # See: https://github.com/msabramo/requests-unixsocket/pull/69
    # When updating to urllib3 v2, also remove the constraint on types-requests.
    "urllib3<2",  # keep compatible API
]

dev_requires = [
    "autoflake",
    "twine",
]

docs_require = [
    "sphinx",
    "sphinx-autodoc-typehints",
    "sphinx-lint",
    "sphinx-pydantic",
    "sphinx-rtd-theme",
    "sphinxcontrib-details-directive==0.1.0",
]

types_requires = [
    "mypy[reports]>=1.4.1,<2.0",
    "types-colorama",
    "types-docutils",
    "types-Pillow",
    "types-Pygments",
    "types-pytz",
    "types-PyYAML",
    "types-requests<2.30",  # When removing this constraint, remove from renovate's ignoreDeps
    "types-setuptools",
]

test_requires = [
    "black",
    "codespell",
    "coverage",
    "hypothesis",
    "pydocstyle",
    "pyright==1.1.358",
    "pytest",
    "pytest-check",
    "pytest-cov",
    "pytest-mock",
    "pytest-subprocess",
    "requests-mock",
    "tox",
    "yamllint==1.32.0",
]

extras_requires = {
    "dev": dev_requires + docs_require + test_requires + types_requires,
    "docs": docs_require,
    "test": test_requires + types_requires,
    "types": types_requires,
    # Generic "apt" extra for handling any apt-based platforms (e.g. Debian, Ubuntu)
    "apt": ["python-apt>=2.0.0"],
}


setup(
    name="craft-parts",
    version=VERSION,
    description="Craft parts tooling",
    long_description=readme,
    author="Canonical Ltd.",
    author_email="snapcraft@lists.snapcraft.io",
    url="https://github.com/canonical/craft-parts",
    license="GNU General Public License v3",
    python_requires=">=3.10",
    classifiers=[
        "Development Status :: 5 - Production/Stable",
        "Intended Audience :: Developers",
        "License :: OSI Approved :: GNU Lesser General Public License v3 (LGPLv3)",
        "Natural Language :: English",
        "Programming Language :: Python :: 3.10",
        "Programming Language :: Python :: 3.11",
        "Programming Language :: Python :: 3.12",
    ],
    entry_points={
        "console_scripts": [
            "craftctl=craft_parts.ctl:main",
        ],
    },
    install_requires=install_requires,
    extras_require=extras_requires,
    packages=[
        *find_packages(include=["craft_parts", "craft_parts.*"]),
        "craft_parts_docs",
    ],
    # todo: can we make the docs optional?
    package_dir={"craft_parts_docs": "docs/common"},
    package_data={
        "craft_parts": ["py.typed"],
        "craft_parts_docs": ["**"],
    },
    include_package_data=True,
    zip_safe=False,
)<|MERGE_RESOLUTION|>--- conflicted
+++ resolved
@@ -52,11 +52,7 @@
     "pydantic>=1.9.0,<2.0.0",
     "pydantic-yaml[pyyaml]>=0.11.0,<1.0.0",
     "pyxdg",
-<<<<<<< HEAD
-    "requests<2.32",
-=======
     "requests<2.32.0",
->>>>>>> cdcc9dbc
     "requests-unixsocket",
     # See: https://github.com/msabramo/requests-unixsocket/pull/69
     # When updating to urllib3 v2, also remove the constraint on types-requests.
