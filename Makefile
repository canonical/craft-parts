PROJECT=craft_parts
# Define when more than the main package tree requires coverage
# like is the case for snapcraft (snapcraft and snapcraft_legacy):
# COVERAGE_SOURCE="starcraft"
UV_TEST_GROUPS := "--group=dev"
UV_DOCS_GROUPS := "--group=docs"
UV_LINT_GROUPS := "--group=lint" "--group=types"
UV_TICS_GROUPS := "--group=tics"

# If you have dev dependencies that depend on your distro version, uncomment these:
ifneq ($(wildcard /etc/os-release),)
include /etc/os-release
endif
ifdef VERSION_CODENAME
UV_TEST_GROUPS += "--group=dev-$(VERSION_CODENAME)"
UV_DOCS_GROUPS += "--group=dev-$(VERSION_CODENAME)"
UV_LINT_GROUPS += "--group=dev-$(VERSION_CODENAME)"
UV_TICS_GROUPS += "--group=dev-$(VERSION_CODENAME)"
endif

include common.mk

.PHONY: format
format: format-ruff format-codespell format-prettier format-pre-commit  ## Run all automatic formatters

.PHONY: lint
lint: lint-ruff lint-codespell lint-mypy lint-prettier lint-pyright lint-shellcheck lint-docs lint-twine lint-uv-lockfile  ## Run all linters

.PHONY: pack
pack: pack-pip  ## Build all packages

.PHONY: pack-snap
pack-snap: snap/snapcraft.yaml  ##- Build snap package
ifeq ($(shell which snapcraft),)
	sudo snap install --classic snapcraft
endif
	snapcraft pack

# Find dependencies that need installing
APT_PACKAGES :=
ifeq ($(wildcard /usr/include/libxml2/libxml/xpath.h),)
APT_PACKAGES += libxml2-dev
endif
ifeq ($(wildcard /usr/include/libxslt/xslt.h),)
APT_PACKAGES += libxslt1-dev
endif
ifeq ($(wildcard /usr/share/doc/intltool/copyright),)
APT_PACKAGES += intltool
endif
ifeq ($(wildcard /usr/share/doc/fuse-overlayfs/copyright),)
APT_PACKAGES += fuse-overlayfs
endif
ifeq ($(wildcard /usr/share/doc/socat/copyright),)
APT_PACKAGES += socat
endif
ifeq ($(wildcard /usr/share/doc/findutils/copyright),)
APT_PACKAGES += findutils
endif
ifeq ($(wildcard /usr/share/doc/python3-venv/copyright),)
APT_PACKAGES += python3-venv
endif

# Dependencies for sources
ifeq ($(wildcard /usr/share/doc/p7zip-full/copyright),)
APT_PACKAGES += p7zip-full
endif
ifeq ($(wildcard /usr/share/doc/curl/copyright),)
APT_PACKAGES += curl
endif
ifeq ($(wildcard /usr/share/doc/git/copyright),)
APT_PACKAGES += git
endif
ifeq ($(wildcard /usr/share/doc/rpm/copyright),)
APT_PACKAGES += rpm
endif

# Java tools - Used for Java plugin integration tests.
# We need *a* jdk for our unit tests to succeed. Use 17 because a unit test looks for
# it specifically.
ifeq ($(wildcard /usr/share/doc/openjdk-17-jdk/copyright),)
APT_PACKAGES += openjdk-17-jdk
endif
ifneq ($(NO_JAVA),1)  # Allow setting NO_JAVA=1 to avoid installing java deps
ifeq ($(wildcard /usr/share/doc/default-jdk/copyright),)
APT_PACKAGES += default-jdk
endif
ifeq ($(wildcard /usr/share/doc/openjdk-8-jdk-headless/copyright),)
APT_PACKAGES += openjdk-8-jdk-headless
endif
ifeq ($(wildcard /usr/share/doc/openjdk-11-jdk/copyright),)
APT_PACKAGES += openjdk-11-jdk
endif
ifeq ($(wildcard /usr/share/doc/openjdk-21-jdk/copyright),)
APT_PACKAGES += openjdk-21-jdk
endif
ifeq ($(wildcard /usr/share/doc/tinyproxy/copyright),)
APT_PACKAGES += tinyproxy
endif
ifeq ($(wildcard /usr/share/doc/gradle/copyright),)
APT_PACKAGES += gradle
endif
# Maven
ifeq ($(wildcard /usr/share/doc/maven/copyright),)
APT_PACKAGES += maven
endif
ifeq ($(wildcard /usr/share/doc/libmaven-resources-plugin-java/copyright),)
APT_PACKAGES += libmaven-resources-plugin-java
endif
ifeq ($(wildcard /usr/share/doc/libmaven-compiler-plugin-java/copyright),)
APT_PACKAGES += libmaven-compiler-plugin-java
endif
ifeq ($(wildcard /usr/share/doc/libmaven-jar-plugin-java/copyright),)
APT_PACKAGES += libmaven-jar-plugin-java
endif
ifeq ($(wildcard /usr/share/doc/libmaven-install-plugin-java/copyright),)
APT_PACKAGES += libmaven-install-plugin-java
endif
ifeq ($(wildcard /usr/share/doc/libmaven-deploy-plugin-java/copyright),)
APT_PACKAGES += libmaven-deploy-plugin-java
endif
ifeq ($(wildcard /usr/share/doc/libmaven-shade-plugin-java/copyright),)
APT_PACKAGES += libmaven-shade-plugin-java
endif
ifeq ($(wildcard /usr/share/doc/libsurefire-java/copyright),)
APT_PACKAGES += libsurefire-java
endif
endif

# Python tools - used for python plugin integration tests.
ifneq ($(NO_PYTHON),1)
ifeq ($(wildcard /usr/share/doc/python3-poetry/copyright),)
APT_PACKAGES += python3-poetry
endif
ifeq ($(wildcard /usr/share/doc/python3-dev/copyright),)
APT_PACKAGES += python3-dev
endif
# Poetry 2+ removes the export subcommand and requires you to get a plugin for it
# However, jammy uses an older poetry version that still has that subcommand
ifneq ($(VERSION_CODENAME),jammy)
ifeq ($(wildcard /usr/share/doc/python3-poetry-plugin-export/copyright),)
APT_PACKAGES += python3-poetry-plugin-export
endif
# On Jammy, we can use pip to install meson. Everywhere else we install it through apt.
ifeq ($(wildcard /usr/share/doc/meson/copyright),)
APT_PACKAGES += meson
endif
endif
endif

# Tools needed for plugin integration tests that aren't java or python
ifneq ($(NO_PLUGIN),1)
ifeq ($(wildcard /usr/share/doc/automake/copyright),)
APT_PACKAGES += automake
endif
ifeq ($(wildcard /usr/share/doc/autopoint/copyright),)
APT_PACKAGES += autopoint
endif
ifeq ($(wildcard /usr/share/doc/cargo/copyright),)
APT_PACKAGES += cargo
endif
ifeq ($(wildcard /usr/share/doc/cmake/copyright),)
APT_PACKAGES += cmake
endif
# We'll check for any dotnet SDK, but install dotnet 8 since that version is common to
# 22.04 -> 25.10 (and possibly 26.04).
# On focal, we'll get the snap instead.
ifeq ($(wildcard /usr/share/doc/dotnet-sdk-*/copyright),)
ifneq ($(UBUNTU_CODENAME),focal)
APT_PACKAGES += dotnet-sdk-8.0
endif
endif
ifeq ($(wildcard /usr/share/doc/gcc/copyright),)
APT_PACKAGES += gcc
endif
ifeq ($(wildcard /usr/share/doc/meson/copyright),)
APT_PACKAGES += meson
endif
ifeq ($(wildcard /usr/share/doc/pkg-config/copyright),)
APT_PACKAGES += pkg-config
endif
ifeq ($(wildcard /usr/share/doc/ninja-build/copyright),)
APT_PACKAGES += ninja-build
endif
ifeq ($(wildcard /usr/share/doc/scons/copyright),)
APT_PACKAGES += scons
endif
# Specifically used by the autotools plugin tests.
ifeq ($(wildcard /usr/share/doc/gperf/copyright),)
APT_PACKAGES += gperf
endif
ifeq ($(wildcard /usr/share/doc/help2man/copyright),)
APT_PACKAGES += help2man
endif
ifeq ($(wildcard /usr/share/doc/texinfo/copyright),)
APT_PACKAGES += texinfo
endif
# Used by the autotools plugin itself.
ifeq ($(wildcard /usr/share/doc/libtool/copyright),)
APT_PACKAGES += libtool
endif
endif

.PHONY: install-chisel
install-chisel:
ifneq ($(shell which chisel),)
else ifeq ($(shell which snap),)
	$(warning Cannot install chisel without snap. Please install it yourself.)
else
	sudo snap install chisel --channel latest/candidate
endif

.PHONY: install-go
install-go:
ifneq ($(shell which go),)
else ifeq ($(shell which snap),)
	$(warning Cannot install go without snap. Please install it yourself.)
else
	sudo snap install go --classic
endif

.PHONY: install-core20
install-core20:
ifneq ($(wildcard /snap/core20/),)
else ifeq ($(shell which snap),)
	$(warning Cannot install core20 without snap. Please install it yourself.)
else
	sudo snap install core20
endif

.PHONY: install-build-snaps
<<<<<<< HEAD
install-build-snaps: install-chisel install-go install-core20 install-rustup
=======
install-build-snaps: install-chisel install-go install-core20 install-dotnet install-rustup
>>>>>>> 3fb382c4

# Used for installing build dependencies in CI.
.PHONY: install-build-deps
install-build-deps: _gh-runner-clean install-lint-build-deps install-build-snaps
ifeq ($(APT_PACKAGES),)
else ifeq ($(shell which apt-get),)
	$(warning Cannot install build dependencies without apt.)
	$(warning Please ensure the equivalents to these packages are installed: $(APT_PACKAGES))
else
	sudo $(APT) install $(APT_PACKAGES)
endif

# If additional build dependencies need installing in order to build the linting env.
.PHONY: install-lint-build-deps
install-lint-build-deps:

<<<<<<< HEAD
.PHONY: install-rustup
install-rustup:
ifeq ($(shell which rustup),)
else ifeq ($(shell which snap),)
	$(warning Cannot install rustup without snap. Install it yourself.)
else
	sudo snap install rustup --classic
endif

# A temporary override to the lint-docs directive to ignore the sphinx-resources git submodule.
=======
# A temporary override to the lint-docs directive to ignore the sphinx-docs-starter-pack git submodule.
>>>>>>> 3fb382c4
.PHONY: lint-docs
lint-docs:  ##- Lint the documentation
ifneq ($(CI),)
	@echo ::group::$@
endif
	uv run $(UV_DOCS_GROUPS) sphinx-lint --max-line-length 88 --ignore docs/reference/commands --ignore docs/_build --ignore docs/sphinx-docs-starter-pack --enable all $(DOCS) -d missing-underscore-after-hyperlink,missing-space-in-hyperlink
	uv run $(UV_DOCS_GROUPS) sphinx-build -b linkcheck -W $(DOCS) docs/_linkcheck
ifneq ($(CI),)
	@echo ::endgroup::
endif

.PHONY: install-dotnet
install-dotnet:
ifeq ($(UBUNTU_CODENAME),focal)
ifeq ($(wildcard /snap/dotnet),)  # Skip if we already have dotnet
ifeq ($(shell which snap),)
	$(warning Cannot install dotnet without snap.)
else
	sudo snap install dotnet --classic
endif
endif
endif

.PHONY: install-rustup
install-rustup:
ifeq ($(shell which snap),)
	$(warning Cannot install rustup without snap.)
else
	sudo snap install rustup --classic
endif

.PHONY: _gh-runner-clean
_gh-runner-clean:
# Prepare and fix issues on Github-hosted runners.
ifeq ($(CI)_$(RUNNER_ENVIRONMENT),true_github-hosted)
	# Delete the (huge) Android SDK in the background.
	nohup sudo rm -rf /usr/local/lib/android/ > /dev/null &
	# Remove the github-installed cmake 4 because it breaks the cmake tests.
	# See: https://github.com/actions/runner-images/issues/13023
	nohup sudo rm -rf /usr/local/bin/cmake /usr/local/bin/cmake-gui /usr/local/bin/ccmake /usr/local/bin/ctest /usr/local/bin/cpack > /dev/null &
	nohup sudo rm -rf /usr/local/share/cmake-4* > /dev/null &
	# Remove Github-installed JDK 25 that's not in the repos.
	# https://github.com/actions/runner-images/issues/13138
	sudo $(APT) purge temurin-*-jdk || true
	echo "JAVA_HOME=" >> "${GITHUB_ENV}"
	# Delete the adoptium repository:
	# https://github.com/actions/runner-images/blob/6fd5896f04e572647774996a7b292b854e6e8bc0/images/ubuntu/scripts/build/install-java-tools.sh#L67
	sudo rm -f /etc/apt/sources.list.d/adoptium.list
endif<|MERGE_RESOLUTION|>--- conflicted
+++ resolved
@@ -228,11 +228,7 @@
 endif
 
 .PHONY: install-build-snaps
-<<<<<<< HEAD
-install-build-snaps: install-chisel install-go install-core20 install-rustup
-=======
 install-build-snaps: install-chisel install-go install-core20 install-dotnet install-rustup
->>>>>>> 3fb382c4
 
 # Used for installing build dependencies in CI.
 .PHONY: install-build-deps
@@ -249,7 +245,6 @@
 .PHONY: install-lint-build-deps
 install-lint-build-deps:
 
-<<<<<<< HEAD
 .PHONY: install-rustup
 install-rustup:
 ifeq ($(shell which rustup),)
@@ -259,10 +254,7 @@
 	sudo snap install rustup --classic
 endif
 
-# A temporary override to the lint-docs directive to ignore the sphinx-resources git submodule.
-=======
 # A temporary override to the lint-docs directive to ignore the sphinx-docs-starter-pack git submodule.
->>>>>>> 3fb382c4
 .PHONY: lint-docs
 lint-docs:  ##- Lint the documentation
 ifneq ($(CI),)
