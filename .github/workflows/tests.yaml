name: Tests

on:
  pull_request:
  push:
    branches:
      - main

jobs:
  linters:
    runs-on: ubuntu-20.04
    steps:
      - name: Checkout code
        uses: actions/checkout@v2
        with:
          fetch-depth: 0
      - name: Install python packages and dependencies
        run: |
          sudo apt update
          sudo apt install -y libapt-pkg-dev
          pip install -U \
                         https://launchpad.net/ubuntu/+archive/primary/+sourcefiles/python-distutils-extra/2.43/python-distutils-extra_2.43.tar.xz \
                         https://launchpad.net/ubuntu/+archive/primary/+sourcefiles/python-apt/2.0.0ubuntu0.20.04.6/python-apt_2.0.0ubuntu0.20.04.6.tar.xz \
                         .[dev]
      - name: Run black
        run: |
          make test-black
      - name: Run codespell
        run: |
          make test-codespell
      - name: Run ruff
        run: |
          make test-ruff
      - name: Run isort
        run: |
          make test-isort
      - name: Run mypy
        run: |
          make test-mypy
      - name: Run pydocstyle
        run: |
          make test-pydocstyle
      - name: Run pylint
        run: |
          make test-pylint
      - name: Run pyright
        run: |
          sudo snap install --classic node
          sudo snap install --classic pyright
          make test-pyright

  tests:
    strategy:
      matrix:
        os: [ubuntu-20.04]
        python-version: ["3.7", "3.8", "3.9", "3.10"]
        include:
          - adjective: focal
          - os: ubuntu-22.04
            python-version: "3.10"
            adjective: jammy

    runs-on: ${{ matrix.os }}
    steps:
      - name: Checkout code
        uses: actions/checkout@v2
        with:
          fetch-depth: 0
      - name: Set up Python
        uses: actions/setup-python@v2
        with:
          python-version: ${{ matrix.python-version }}
      - name: Install apt build dependencies
        run: |
          sudo apt update
          sudo apt install -y libapt-pkg-dev intltool fuse-overlayfs
      - name: Install python-apt dependencies
        run: |
          pip install https://launchpad.net/ubuntu/+archive/primary/+sourcefiles/python-distutils-extra/2.43/python-distutils-extra_2.43.tar.xz
          pip install https://launchpad.net/ubuntu/+archive/primary/+sourcefiles/python-apt/2.0.0ubuntu0.20.04.6/python-apt_2.0.0ubuntu0.20.04.6.tar.xz
      - name: Install general python dependencies
        run: |
          pip install .[dev]
          pip install -e .
      - name: Install additional test dependencies
        run: |
          sudo apt install -y ninja-build cmake scons
          # Build Chisel: needs a version of go than is available in Ubuntu 20.04 
          sudo snap install --classic --channel=latest/stable go
          git clone https://github.com/canonical/chisel.git chisel-tmp
          cd chisel-tmp && git checkout f0bff5a30dfdcb400b # known "good" commit until Chisel has versions
          go mod download
          sudo go build -o /usr/bin ./...
          chisel --help
          # Remove newer go and install regular version for 20.04
          sudo snap remove go
          sudo apt install -y golang
<<<<<<< HEAD
          # Install RPM dependencies for RPM tests
          sudo apt install rpm
=======
          # Ensure we don't have dotnet installed, to properly test dotnet-deps
          # Based on https://github.com/actions/runner-images/blob/main/images/linux/scripts/installers/dotnetcore-sdk.sh
          sudo apt remove dotnet-* || true
          # Remove manually-installed dotnet from tarballs
          sudo rm -rf /usr/share/dotnet
          # Remove dotnet tools
          rm -rf $HOME/.dotnet
>>>>>>> 4f305249
      - name: specify node version
        uses: actions/setup-node@v3
        with:
          node-version: 16
      - name: Run unit tests
        run: |
          make test-units
      - name: Run integration tests
        run: |
          make test-integrations
      - name: Run overlay smoke test
        if: ${{ matrix.adjective == 'focal' }} #TODO: fix this smoke test for jammy
        run: |
          wget -q https://cloud-images.ubuntu.com/${{ matrix.adjective }}/current/${{ matrix.adjective }}-server-cloudimg-amd64.squashfs
          mkdir base
          sudo mount -t squashfs ${{ matrix.adjective }}-server-cloudimg-amd64.squashfs base/
          cat <<-EOF > parts.yaml
          parts:
            foo:
              plugin: nil
              overlay-packages: [hello]
              overlay-script: |
                chroot "\$CRAFT_OVERLAY" /bin/bash -c "hello > hello.txt"
                echo 1234 > "\$CRAFT_OVERLAY/etc/issue"
              overlay:
                - "*.txt"
                - etc
                - usr/bin
            bar:
              plugin: nil
              after: [foo]
              overlay-packages: [bison]
              overlay-script: |
                chroot "\$CRAFT_OVERLAY" /bin/bash -c "rm -Rf /etc/shells /etc/ssh && mkdir /etc/ssh"
                echo 5678 > "\$CRAFT_OVERLAY/etc/issue"
              overlay:
                - -usr/share
                - -var/cache
              override-build: |
                rev "\$CRAFT_OVERLAY/hello.txt" > "\$CRAFT_PART_INSTALL/olleh.txt"
          EOF
          python_exe=$(command -v python)
          cat <<-EOF > run.sh
            echo "--- overlay foo"
            "${python_exe}" -mcraft_parts --work-dir=work --trace --overlay-base=base --refresh overlay foo
            echo "--- next actions plan"
            "${python_exe}" -mcraft_parts --work-dir=work --overlay-base=base --dry-run --show-skipped
            echo "--- next actions execution"
            "${python_exe}" -mcraft_parts --work-dir=work --trace --overlay-base=base
          EOF
          echo "--- parts.yaml:"
          cat parts.yaml
          sudo bash -xe run.sh
          echo "* Check if hello executables installed"
          test -x work/prime/usr/bin/hello && echo "hello"
          test -x work/prime/usr/bin/bison && echo "bison"
          test -x work/prime/usr/bin/m4 && echo "m4"
          echo "* Check if /usr/bin/yacc is a symbolic link"
          test -L work/prime/usr/bin/yacc && ls -l work/prime/usr/bin/yacc
          echo "* Check if docs excluded"
          test ! -d work/usr/share/doc/hello && echo "hello"
          test ! -d work/usr/share/doc/bison && echo "bison"
          echo "* Check created files"
          grep "!dlrow ,olleH" work/prime/olleh.txt
          grep "Hello, world!" work/prime/hello.txt
          grep 5678 work/prime/etc/issue
          echo "* Check whiteout files"
          test -f work/prime/etc/.wh.shells && echo "/etc/shells"
          test -f work/prime/etc/ssh/.wh..wh.opq && echo "/etc/ssh"
          echo "--- prime files:"
          find work/prime<|MERGE_RESOLUTION|>--- conflicted
+++ resolved
@@ -95,18 +95,15 @@
           # Remove newer go and install regular version for 20.04
           sudo snap remove go
           sudo apt install -y golang
-<<<<<<< HEAD
           # Install RPM dependencies for RPM tests
           sudo apt install rpm
-=======
           # Ensure we don't have dotnet installed, to properly test dotnet-deps
           # Based on https://github.com/actions/runner-images/blob/main/images/linux/scripts/installers/dotnetcore-sdk.sh
-          sudo apt remove dotnet-* || true
+          sudo apt remove -y dotnet-* || true
           # Remove manually-installed dotnet from tarballs
           sudo rm -rf /usr/share/dotnet
           # Remove dotnet tools
           rm -rf $HOME/.dotnet
->>>>>>> 4f305249
       - name: specify node version
         uses: actions/setup-node@v3
         with:
