name: Tests

on:
  pull_request:
  push:
    branches:
      - main

jobs:
  linters:
    runs-on: ubuntu-20.04
    steps:
      - name: Checkout code
        uses: actions/checkout@v3
        with:
          fetch-depth: 0
      - name: Install python packages and dependencies
        run: |
          sudo apt update
          sudo apt install -y libapt-pkg-dev
          pip install -U -e .[dev]
      - name: Run black
        run: |
          make test-black
      - name: Run codespell
        run: |
          make test-codespell
      - name: Run ruff
        run: |
          make test-ruff
      - name: Run isort
        run: |
          make test-isort
      - name: Run mypy
        run: |
          make test-mypy
      - name: Run pydocstyle
        run: |
          make test-pydocstyle
      - name: Run pylint
        run: |
          make test-pylint
      - name: Run pyright
        run: |
          sudo snap install --classic node
          sudo snap install --classic pyright
          make test-pyright

  tests:
    strategy:
      matrix:
        os: [ubuntu-20.04]
        python-version: ["3.7", "3.8", "3.9", "3.10"]
        include:
          - adjective: focal
          - os: ubuntu-22.04
            python-version: "3.10"
            adjective: jammy

    runs-on: ${{ matrix.os }}
    steps:
      - name: Checkout code
        uses: actions/checkout@v3
        with:
          fetch-depth: 0
      - name: Set up Python
        uses: actions/setup-python@v4
        with:
          python-version: ${{ matrix.python-version }}
      - name: Install apt build dependencies
        run: |
          sudo apt update
          sudo apt install -y libapt-pkg-dev intltool fuse-overlayfs
      - name: Install general python dependencies
        run: |
          pip install -e .[dev,${{ matrix.adjective }}-dev]
      - name: Install additional test dependencies
        run: |
<<<<<<< HEAD
          sudo apt install -y ninja-build cmake scons qt5-qmake
=======
          sudo apt install -y ninja-build cmake scons \
                              autoconf automake autopoint gcc git gperf help2man libtool texinfo
>>>>>>> d50ad2d2
          # Build Chisel: needs a newer version of go than is available in Ubuntu 20.04
          sudo snap install --classic --channel=latest/stable go
          git clone https://github.com/canonical/chisel.git chisel-tmp
          cd chisel-tmp && git checkout f0bff5a30dfdcb400b # known "good" commit until Chisel has versions
          go mod download
          sudo go build -o /usr/bin ./...
          chisel --help
          # Remove newer go and install regular version for 20.04
          sudo snap remove go
          sudo apt install -y golang
          # Install RPM dependencies for RPM tests
          sudo apt install rpm
          # Ensure we don't have dotnet installed, to properly test dotnet-deps
          # Based on https://github.com/actions/runner-images/blob/main/images/linux/scripts/installers/dotnetcore-sdk.sh
          sudo apt remove -y dotnet-* || true
          # Remove manually-installed dotnet from tarballs
          sudo rm -rf /usr/share/dotnet
          # Remove dotnet tools
          rm -rf $HOME/.dotnet
      - name: specify node version
        uses: actions/setup-node@v3
        with:
          node-version: 16
      - name: Run unit tests
        run: |
          make test-units
      - name: Run integration tests
        run: |
          make test-integrations
      - name: Run overlay smoke test
        if: ${{ matrix.adjective == 'focal' }}  # TODO: fix this smoke test for jammy
        run: |
          wget -q https://cloud-images.ubuntu.com/${{ matrix.adjective }}/current/${{ matrix.adjective }}-server-cloudimg-amd64.squashfs
          mkdir base
          sudo mount -t squashfs ${{ matrix.adjective }}-server-cloudimg-amd64.squashfs base/
          cat <<-EOF > parts.yaml
          parts:
            foo:
              plugin: nil
              overlay-packages: [hello]
              overlay-script: |
                chroot "\$CRAFT_OVERLAY" /bin/bash -c "hello > hello.txt"
                echo 1234 > "\$CRAFT_OVERLAY/etc/issue"
              overlay:
                - "*.txt"
                - etc
                - usr/bin
            bar:
              plugin: nil
              after: [foo]
              overlay-packages: [bison]
              overlay-script: |
                chroot "\$CRAFT_OVERLAY" /bin/bash -c "rm -Rf /etc/shells /etc/ssh && mkdir /etc/ssh"
                echo 5678 > "\$CRAFT_OVERLAY/etc/issue"
              overlay:
                - -usr/share
                - -var/cache
              override-build: |
                rev "\$CRAFT_OVERLAY/hello.txt" > "\$CRAFT_PART_INSTALL/olleh.txt"
          EOF
          python_exe=$(command -v python)
          cat <<-EOF > run.sh
            echo "--- overlay foo"
            "${python_exe}" -mcraft_parts --work-dir=work --trace --overlay-base=base --refresh overlay foo
            echo "--- next actions plan"
            "${python_exe}" -mcraft_parts --work-dir=work --overlay-base=base --dry-run --show-skipped
            echo "--- next actions execution"
            "${python_exe}" -mcraft_parts --work-dir=work --trace --overlay-base=base
          EOF
          echo "--- parts.yaml:"
          cat parts.yaml
          sudo bash -xe run.sh
          echo "* Check if hello executables installed"
          test -x work/prime/usr/bin/hello && echo "hello"
          test -x work/prime/usr/bin/bison && echo "bison"
          test -x work/prime/usr/bin/m4 && echo "m4"
          echo "* Check if /usr/bin/yacc is a symbolic link"
          test -L work/prime/usr/bin/yacc && ls -l work/prime/usr/bin/yacc
          echo "* Check if docs excluded"
          test ! -d work/usr/share/doc/hello && echo "hello"
          test ! -d work/usr/share/doc/bison && echo "bison"
          echo "* Check created files"
          grep "!dlrow ,olleH" work/prime/olleh.txt
          grep "Hello, world!" work/prime/hello.txt
          grep 5678 work/prime/etc/issue
          echo "* Check whiteout files"
          test -f work/prime/etc/.wh.shells && echo "/etc/shells"
          test -f work/prime/etc/ssh/.wh..wh.opq && echo "/etc/ssh"
          echo "--- prime files:"
          find work/prime<|MERGE_RESOLUTION|>--- conflicted
+++ resolved
@@ -76,12 +76,9 @@
           pip install -e .[dev,${{ matrix.adjective }}-dev]
       - name: Install additional test dependencies
         run: |
-<<<<<<< HEAD
-          sudo apt install -y ninja-build cmake scons qt5-qmake
-=======
-          sudo apt install -y ninja-build cmake scons \
+
+          sudo apt install -y ninja-build cmake scons qt5-qmake \
                               autoconf automake autopoint gcc git gperf help2man libtool texinfo
->>>>>>> d50ad2d2
           # Build Chisel: needs a newer version of go than is available in Ubuntu 20.04
           sudo snap install --classic --channel=latest/stable go
           git clone https://github.com/canonical/chisel.git chisel-tmp
