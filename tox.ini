--- conflicted
+++ resolved
@@ -1,13 +1,8 @@
 [tox]
 env_list =  # Environments to run when called with no parameters.
     lint-{black,ruff,pyright,shellcheck,codespell,docs}
-<<<<<<< HEAD
-    test-py38
-minversion = 4.3.5
-=======
     test-{py38,py310,py311}
 minversion = 4.5
->>>>>>> 7dbf0405
 # Tox will use these requirements to bootstrap a venv if necessary.
 # tox-igore-env-name-mismatch allows us to have one virtualenv for all linting.
 # By setting requirements here, we make this INI file compatible with older
@@ -16,11 +11,6 @@
 # install tox from apt. Older than that, the user gets an upgrade warning.
 requires =
     # renovate: datasource=pypi
-<<<<<<< HEAD
-    tox>=4.4.7,<5
-    # renovate: datasource=pypi
-=======
->>>>>>> 7dbf0405
     tox-ignore-env-name-mismatch>=0.2.0.post2
 # Allow tox to access the user's $TMPDIR environment variable if set.
 # This workaround is required to avoid circular dependencies for TMPDIR,
@@ -85,34 +75,6 @@
 
 [testenv:lint-{mypy,pyright}]
 description = Static type checking
-<<<<<<< HEAD
-base = testenv
-env_dir = {work_dir}/typing
-runner = ignore_env_name_mismatch
-package = editable
-extras = dev
-labels = lint, type
-allowlist_externals =
-    pyright: pyright
-    mypy: mkdir
-commands_pre =
-    mypy: mkdir -p .mypy_cache
-commands =
-    pyright: pyright {posargs}
-    mypy: mypy --install-types --non-interactive {posargs:.}
-
-[testenv:format-{black,ruff,codespell}]
-description = Automatically format source code
-base = testenv, lint
-labels = format
-commands =
-    black: black {tty:--color} {posargs} .
-    ruff: ruff --fix --respect-gitignore {posargs} .
-    codespell: codespell --toml {tox_root}/pyproject.toml --write-changes {posargs}
-
-[docs]  # Sphinx documentation configuration
-extras = doc
-=======
 base = testenv, lint
 env_dir = {work_dir}/typing
 extras = dev, types
@@ -137,7 +99,6 @@
 
 [docs]  # Sphinx documentation configuration
 extras = docs
->>>>>>> 7dbf0405
 package = editable
 env_dir = {work_dir}/docs
 runner = ignore_env_name_mismatch
@@ -148,22 +109,14 @@
 allowlist_externals = bash
 commands_pre = bash -c 'if [[ ! -e docs ]];then echo "No docs directory. Run `tox run -e sphinx-quickstart` to create one.;";return 1;fi'
 # "-W" is to treat warnings as errors
-<<<<<<< HEAD
 commands =
     sphinx-apidoc --no-toc -o {tox_root}/docs/reference/gen craft_parts
     sphinx-build {posargs:-b html} {tox_root}/docs {tox_root}/docs/_build
-=======
-commands = sphinx-build {posargs:-b html} -W {tox_root}/docs {tox_root}/docs/_build
->>>>>>> 7dbf0405
 
 [testenv:autobuild-docs]
 description = Build documentation with an autoupdating server
 base = docs
-<<<<<<< HEAD
-commands = sphinx-autobuild {posargs:-b html --open-browser --port 8080} -W --watch {tox_root}/starcraft {tox_root}/docs {tox_root}/docs/_build
-=======
 commands = sphinx-autobuild {posargs:-b html --open-browser --port 8080} -W --watch {tox_root}/craft-parts {tox_root}/docs {tox_root}/docs/_build
->>>>>>> 7dbf0405
 
 [testenv:lint-docs]
 description = Lint the documentation with sphinx-lint
