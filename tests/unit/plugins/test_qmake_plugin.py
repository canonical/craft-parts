# -*- Mode:Python; indent-tabs-mode:nil; tab-width:4 -*-
#
# Copyright 2023 Canonical Ltd.
# Copyright 2023 Scarlett Moore <sgmoore@kde.org>
#
# This program is free software; you can redistribute it and/or
# modify it under the terms of the GNU Lesser General Public
# License version 3 as published by the Free Software Foundation.
#
# This program is distributed in the hope that it will be useful,
# but WITHOUT ANY WARRANTY; without even the implied warranty of
# MERCHANTABILITY or FITNESS FOR A PARTICULAR PURPOSE.  See the GNU
# Lesser General Public License for more details.
#
# You should have received a copy of the GNU Lesser General Public License
# along with this program.  If not, see <http://www.gnu.org/licenses/>.

from pathlib import Path

import pytest

from craft_parts.infos import PartInfo, ProjectInfo
from craft_parts.parts import Part
from craft_parts.plugins.qmake_plugin import QmakePlugin


@pytest.fixture
def setup_method_fixture():
    def _setup_method_fixture(new_dir, properties=None):
        if properties is None:
            properties = {}
        properties["source"] = "."
        plugin_properties = QmakePlugin.properties_class.unmarshal(properties)
        part = Part("foo", {})

        project_info = ProjectInfo(application_name="test", cache_dir=new_dir)
        project_info._parallel_build_count = 42

        part_info = PartInfo(project_info=project_info, part=part)
        part_info._part_install_dir = Path("install/dir")

        return QmakePlugin(properties=plugin_properties, part_info=part_info)

    yield _setup_method_fixture


class TestPluginQMakePlugin:
    """QMake plugin tests."""

    def test_get_build_snaps(self, setup_method_fixture, new_dir):
        plugin = setup_method_fixture(new_dir)
        assert plugin.get_build_snaps() == set()

    def test_get_build_packages_default(self, setup_method_fixture, new_dir):
        plugin = setup_method_fixture(new_dir)
        assert plugin.get_build_packages() == {
            "g++",
            "make",
            "qt5-qmake",
        }

    def test_get_build_environment(self, setup_method_fixture, new_dir):
        plugin = setup_method_fixture(new_dir)

        assert plugin.get_build_environment() == {
            "QT_SELECT": "qt5",
        }

    def test_get_build_commands_default(self, setup_method_fixture, new_dir):
        plugin = setup_method_fixture(new_dir)

        assert plugin.get_build_commands() == [
            "qmake QMAKE_CFLAGS+=${CFLAGS:-} QMAKE_CXXFLAGS+=${CXXFLAGS:-} QMAKE_LFLAGS+=${LDFLAGS:-}",
            f"env -u CFLAGS -u CXXFLAGS make -j{plugin._part_info.parallel_build_count}",
            f"make install INSTALL_ROOT={plugin._part_info.part_install_dir}",
        ]

    def test_get_build_commands_qmake_project_file(self, setup_method_fixture, new_dir):
        plugin = setup_method_fixture(
            new_dir, properties={"qmake_project_file": "hello.pro"}
        )

        assert plugin.get_build_commands() == [
            "qmake QMAKE_CFLAGS+=${CFLAGS:-} QMAKE_CXXFLAGS+=${CXXFLAGS:-} "
            f"QMAKE_LFLAGS+=${{LDFLAGS:-}} {plugin._part_info.part_src_dir}/hello.pro",
            f"env -u CFLAGS -u CXXFLAGS make -j{plugin._part_info.parallel_build_count}",
            f"make install INSTALL_ROOT={plugin._part_info.part_install_dir}",
        ]

    def test_get_build_commands_cmake_parameters(self, setup_method_fixture, new_dir):
        qmake_parameters = [
            "QMAKE_LIBDIR+=/foo",
        ]

        plugin = setup_method_fixture(new_dir, {"qmake-parameters": qmake_parameters})

        assert plugin.get_build_commands() == [
            (
<<<<<<< HEAD
                "qmake QMAKE_CFLAGS+=${CFLAGS:-} QMAKE_CXXFLAGS+=${CXXFLAGS:-} QMAKE_LFLAGS+=${LDFLAGS:-}",
=======
                f"qmake QMAKE_CFLAGS+=${CFLAGS:-} QMAKE_CXXFLAGS+=${CXXFLAGS:-} QMAKE_LFLAGS+=${LDFLAGS:-}",
>>>>>>> ed122282
                f'{" ".join(qmake_parameters)}',
            ),
            f"env -u CFLAGS -u CXXFLAGS make -j{plugin._part_info.parallel_build_count}",
            f"make install INSTALL_ROOT={plugin._part_info.part_install_dir}",
        ]

    def test_get_out_of_source_build(self, setup_method_fixture, new_dir):
        plugin = setup_method_fixture(new_dir)

        assert plugin.get_out_of_source_build() is True<|MERGE_RESOLUTION|>--- conflicted
+++ resolved
@@ -96,11 +96,7 @@
 
         assert plugin.get_build_commands() == [
             (
-<<<<<<< HEAD
                 "qmake QMAKE_CFLAGS+=${CFLAGS:-} QMAKE_CXXFLAGS+=${CXXFLAGS:-} QMAKE_LFLAGS+=${LDFLAGS:-}",
-=======
-                f"qmake QMAKE_CFLAGS+=${CFLAGS:-} QMAKE_CXXFLAGS+=${CXXFLAGS:-} QMAKE_LFLAGS+=${LDFLAGS:-}",
->>>>>>> ed122282
                 f'{" ".join(qmake_parameters)}',
             ),
             f"env -u CFLAGS -u CXXFLAGS make -j{plugin._part_info.parallel_build_count}",
