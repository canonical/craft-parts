--- conflicted
+++ resolved
@@ -65,9 +65,6 @@
         (set(), ["--no-binary=:all:"], " --no-binary=:all:"),
     ],
 )
-<<<<<<< HEAD
-def test_get_export_commands(new_dir, optional_groups, export_addendum):
-=======
 @pytest.mark.parametrize(
     ("pip_extra_args", "pip_addendum"),
     [
@@ -84,7 +81,6 @@
     pip_extra_args,
     pip_addendum,
 ):
->>>>>>> 5a1727ee
     info = ProjectInfo(application_name="test", cache_dir=new_dir)
     part_info = PartInfo(project_info=info, part=Part("p1", {}))
     properties = PoetryPlugin.properties_class.unmarshal(
@@ -97,11 +93,6 @@
     )
 
     plugin = PoetryPlugin(part_info=part_info, properties=properties)
-<<<<<<< HEAD
-    requirements_path = new_dir / "parts" / "p1" / "build" / "requirements.txt"
-    assert plugin._get_poetry_export_commands(requirements_path) == [
-        f"poetry export --format=requirements.txt --output={requirements_path} --with-credentials{export_addendum}"
-=======
 
     assert plugin.get_build_commands() == [
         f'"${{PARTS_PYTHON_INTERPRETER}}" -m venv ${{PARTS_PYTHON_VENV_ARGS}} "{new_dir}/parts/p1/install"',
@@ -112,7 +103,6 @@
         f"{new_dir}/parts/p1/install/bin/pip install --no-deps .",
         f"{new_dir}/parts/p1/install/bin/pip check",
         *get_build_commands(new_dir),
->>>>>>> 5a1727ee
     ]
 
 
