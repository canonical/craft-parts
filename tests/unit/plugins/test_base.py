# -*- Mode:Python; indent-tabs-mode:nil; tab-width:4 -*-
#
# Copyright 2021-2023 Canonical Ltd.
#
# This program is free software; you can redistribute it and/or
# modify it under the terms of the GNU Lesser General Public
# License version 3 as published by the Free Software Foundation.
#
# This program is distributed in the hope that it will be useful,
# but WITHOUT ANY WARRANTY; without even the implied warranty of
# MERCHANTABILITY or FITNESS FOR A PARTICULAR PURPOSE.  See the GNU
# Lesser General Public License for more details.
#
# You should have received a copy of the GNU Lesser General Public License
# along with this program.  If not, see <http://www.gnu.org/licenses/>.

from typing import Any, Dict, List, Set, cast

import pytest
from craft_parts.infos import PartInfo, ProjectInfo
from craft_parts.parts import Part
from craft_parts.plugins import Plugin, PluginProperties
from craft_parts.plugins.base import extract_plugin_properties


class FooPluginProperties(PluginProperties):
    """Test plugin properties."""

    name: str

    @classmethod
    def unmarshal(cls, data: Dict[str, Any]):
        return cls(name=data.get("foo-name", "nothing"))


class FooPlugin(Plugin):
    """A test plugin."""

    properties_class = FooPluginProperties

    def get_build_snaps(self) -> Set[str]:
        return {"build_snap"}

    def get_build_packages(self) -> Set[str]:
        return {"build_package"}

    def get_build_environment(self) -> Dict[str, str]:
        return {"ENV": "value"}

    def get_build_commands(self) -> List[str]:
        options = cast(FooPluginProperties, self._options)
        return ["hello", options.name]


def test_plugin(new_dir):
    part = Part("p1", {})
    project_info = ProjectInfo(application_name="test", cache_dir=new_dir)
    part_info = PartInfo(project_info=project_info, part=part)

    props = FooPluginProperties.unmarshal({"foo-name": "world"})
    plugin = FooPlugin(properties=props, part_info=part_info)

    validator = FooPlugin.validator_class(part_name=part.name, env="", properties=props)
    validator.validate_environment()

    assert plugin.get_build_snaps() == {"build_snap"}
    assert plugin.get_build_packages() == {"build_package"}
    assert plugin.get_build_environment() == {"ENV": "value"}
    assert plugin.get_out_of_source_build() is False
    assert plugin.get_build_commands() == ["hello", "world"]


def test_abstract_methods(new_dir):
    class FaultyPlugin(Plugin):
        """A plugin that doesn't implement abstract methods."""

    part = Part("p1", {})
    project_info = ProjectInfo(application_name="test", cache_dir=new_dir)
    part_info = PartInfo(project_info=project_info, part=part)

    expected = (
        r"^Can't instantiate abstract class FaultyPlugin with(out an implementation "
        r"for)? abstract methods '?get_build_commands'?, '?get_build_environment'?, "
        r"'?get_build_packages'?, '?get_build_snaps'?$"
    )

<<<<<<< HEAD
    with pytest.raises(
        TypeError,
        match=expected,
    ):
=======
    with pytest.raises(TypeError, match=expected):
>>>>>>> 0f5ec0ee
        FaultyPlugin(properties=None, part_info=part_info)  # type: ignore[reportGeneralTypeIssues]


def test_extract_plugin_properties():
    data = {
        "foo": True,
        "test": "yes",
        "test-one": 1,
        "test-two": 2,
        "not-test-three": 3,
    }

    plugin_data = extract_plugin_properties(data, plugin_name="test")
    assert plugin_data == {"test-one": 1, "test-two": 2}<|MERGE_RESOLUTION|>--- conflicted
+++ resolved
@@ -84,14 +84,7 @@
         r"'?get_build_packages'?, '?get_build_snaps'?$"
     )
 
-<<<<<<< HEAD
-    with pytest.raises(
-        TypeError,
-        match=expected,
-    ):
-=======
     with pytest.raises(TypeError, match=expected):
->>>>>>> 0f5ec0ee
         FaultyPlugin(properties=None, part_info=part_info)  # type: ignore[reportGeneralTypeIssues]
 
 
