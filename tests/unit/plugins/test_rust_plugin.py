--- conflicted
+++ resolved
@@ -95,13 +95,7 @@
     properties = RustPlugin.properties_class.unmarshal({"source": "."})
     plugin = RustPlugin(properties=properties, part_info=part_info)
 
-<<<<<<< HEAD
-    assert plugin.get_build_environment() == {
-        "PATH": "${CARGO_HOME}/bin:${HOME}/.cargo/bin:${PATH}"
-    }
-=======
     assert plugin.get_build_environment() == expected_env
->>>>>>> 1eef8ebd
 
 
 def test_get_build_commands_default(part_info):
