--- conflicted
+++ resolved
@@ -17,10 +17,6 @@
 from pathlib import Path
 
 import pytest
-<<<<<<< HEAD
-
-=======
->>>>>>> 88685a04
 from craft_parts import parts
 from craft_parts.parts import Part
 
