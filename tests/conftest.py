# -*- Mode:Python; indent-tabs-mode:nil; tab-width:4 -*-
#
# Copyright 2015-2025 Canonical Ltd.
#
# This program is free software; you can redistribute it and/or
# modify it under the terms of the GNU Lesser General Public
# License version 3 as published by the Free Software Foundation.
#
# This program is distributed in the hope that it will be useful,
# but WITHOUT ANY WARRANTY; without even the implied warranty of
# MERCHANTABILITY or FITNESS FOR A PARTICULAR PURPOSE.  See the GNU
# Lesser General Public License for more details.
#
# You should have received a copy of the GNU Lesser General Public License
# along with this program.  If not, see <http://www.gnu.org/licenses/>.

import http.server
import os
import pathlib
import sys
import tempfile
import threading
import types
from pathlib import Path
from typing import Any, NamedTuple
from unittest import mock

<<<<<<< HEAD
import pytest
import xdg  # type: ignore[import]

=======
>>>>>>> 13382674
import craft_parts
import craft_parts.packages
import pytest
import xdg  # type: ignore[import]
from craft_parts.features import Features

from . import fake_servers
from .fake_snap_command import FakeSnapCommand
from .fake_snapd import FakeSnapd


def pytest_collection_modifyitems(items: list[pytest.Item]) -> None:
    """Use collection hook to mark all integration tests as slow"""
    for item in items:
        if "tests/integration" in str(item.path):
            item.add_marker(pytest.mark.slow)


def pytest_configure(config):
    config.addinivalue_line(
        "markers", "http_request_handler(handler): set a fake HTTP request handler"
    )


@pytest.fixture
def project_main_module() -> types.ModuleType:
    """Fixture that returns the project's principal package (imported).

    This fixture should be rewritten by "downstream" projects to return the correct
    module. Then, every test that uses this fixture will correctly test against the
    downstream project.
    """
    try:
        # This should be the project's main package; downstream projects must update this.
        import craft_parts  # noqa: PLC0415

        main_module = craft_parts
    except ImportError:
        pytest.fail(
            "Failed to import the project's main module: check if it needs updating",
        )
    return main_module


@pytest.fixture
def new_dir(monkeypatch, tmpdir):
    """Change to a new temporary directory."""
    monkeypatch.chdir(tmpdir)
    return tmpdir


@pytest.fixture
def new_path(monkeypatch, tmp_path):
    monkeypatch.chdir(tmp_path)
    return tmp_path


@pytest.fixture
def tmp_homedir_path():
    """A non-hidden temporary directory in the user's home directory.

    This works around temporary directories being of tmpfs and is an accessible
    location for snaps with the 'home' plug like chisel.
    """
    with tempfile.TemporaryDirectory(
        prefix="craft-parts-tests", dir=pathlib.Path.home()
    ) as tmp_dir:
        yield pathlib.Path(tmp_dir)


@pytest.fixture
def new_homedir_path(monkeypatch, tmp_homedir_path):
    """Change to a new temporary directory in the user's home directory.

    This works around temporary directories sometimes being on tmpfs, which doesn't support xattrs.
    """
    monkeypatch.chdir(tmp_homedir_path)
    return tmp_homedir_path


@pytest.fixture
def mock_chdir(monkeypatch):
    mock_fn = mock.Mock(spec=os.chdir)
    monkeypatch.setattr(os, "chdir", mock_fn)
    return mock_fn


@pytest.fixture
def mock_chroot(monkeypatch):
    mock_fn = mock.Mock(spec=os.chroot)
    monkeypatch.setattr(os, "chroot", mock_fn)
    return mock_fn


@pytest.fixture
def enable_overlay_feature():
    assert Features().enable_overlay is False
    Features.reset()
    Features(enable_overlay=True)

    yield

    Features.reset()


@pytest.fixture
def enable_partitions_feature():
    assert Features().enable_partitions is False
    Features.reset()
    Features(enable_partitions=True)

    yield

    Features.reset()


@pytest.fixture
def enable_overlay_and_partitions_features():
    assert Features().enable_partitions is False
    assert Features().enable_overlay is False
    Features.reset()
    Features(enable_partitions=True, enable_overlay=True)

    yield

    Features.reset()


@pytest.fixture
def partitions():
    if Features().enable_partitions:
        return ["default", "mypart", "yourpart"]
    return None


@pytest.fixture
def enable_all_features():
    assert Features().enable_overlay is False
    assert Features().enable_partitions is False
    Features.reset()
    Features(enable_overlay=True, enable_partitions=True)

    yield

    Features.reset()


@pytest.fixture(scope="module")
def add_overlay_feature():
    enable_partitions = Features().enable_partitions
    Features.reset()
    Features(enable_partitions=enable_partitions, enable_overlay=True)

    yield

    Features.reset()


@pytest.fixture
def mock_overlay_support_prerequisites(mocker, add_overlay_feature):
    mocker.patch.object(sys, "platform", "linux")
    mocker.patch("os.geteuid", return_value=0)
    mock_refresh = mocker.patch(
        "craft_parts.overlays.OverlayManager.refresh_packages_list"
    )
    yield
    # Make sure that refresh_packages_list() was *not* called, as it's an expensive call that
    # overlays without packages do not need.
    assert not mock_refresh.called


@pytest.fixture(autouse=True)
def temp_xdg(tmpdir, mocker):
    """Use a temporary locaction for XDG directories."""

    mocker.patch(
        "xdg.BaseDirectory.xdg_config_home",
        new=os.path.join(tmpdir, ".config"),  # noqa: PTH118
    )
    mocker.patch("xdg.BaseDirectory.xdg_data_home", new=os.path.join(tmpdir, ".local"))  # noqa: PTH118
    mocker.patch("xdg.BaseDirectory.xdg_cache_home", new=os.path.join(tmpdir, ".cache"))  # noqa: PTH118
    mocker.patch(
        "xdg.BaseDirectory.xdg_config_dirs",
        new=[
            xdg.BaseDirectory.xdg_config_home  # pyright: ignore[reportGeneralTypeIssues]
        ],
    )
    mocker.patch(
        "xdg.BaseDirectory.xdg_data_dirs",
        new=[
            xdg.BaseDirectory.xdg_data_home  # pyright: ignore[reportGeneralTypeIssues]
        ],
    )
    mocker.patch.dict(os.environ, {"XDG_CONFIG_HOME": os.path.join(tmpdir, ".config")})  # noqa: PTH118


@pytest.fixture(scope="class")
def http_server(request):
    """Provide an http server with configurable request handlers."""

    marker = request.node.get_closest_marker("http_request_handler")
    if marker:
        handler = getattr(fake_servers, marker.args[0])
    else:
        handler = fake_servers.DummyHTTPRequestHandler

    server = http.server.HTTPServer(("127.0.0.1", 0), handler)
    server_thread = threading.Thread(target=server.serve_forever)
    server_thread.start()

    yield server

    server.shutdown()
    server.server_close()
    server_thread.join()


# XXX: check windows compatibility, explore if fixture setup can skip itself  # noqa: FIX003


@pytest.fixture(scope="class")
def fake_snapd():
    """Provide a fake snapd server."""

    server = FakeSnapd()

    snapd_fake_socket_path = str(tempfile.mkstemp()[1])
    os.unlink(snapd_fake_socket_path)  # noqa: PTH108

    socket_path_patcher = mock.patch(
        "craft_parts.packages.snaps.get_snapd_socket_path_template"
    )
    escaped_path = snapd_fake_socket_path.replace("/", "%2F")
    mock_socket_path = socket_path_patcher.start()
    mock_socket_path.return_value = f"http+unix://{escaped_path}/v2/{{}}"

    thread = server.start_fake_server(snapd_fake_socket_path)

    yield server

    server.stop_fake_server(thread)
    socket_path_patcher.stop()


@pytest.fixture
def fake_snap_command(mocker):
    """Mock the snap command."""
    return FakeSnapCommand(mocker)


@pytest.fixture
def dependency_fixture(new_dir):
    """Fixture factory for dependencies."""

    def create_dependency_fixture(
        name: str,
        broken: bool = False,  # noqa: FBT001, FBT002
        invalid: bool = False,  # noqa: FBT001, FBT002
        output: str | None = None,
    ) -> Path:
        """Creates a mock executable dependency.

        :param name: name of the dependency
        :param broken: if true, the dependency will return error code 33
        :param invalid: if true, the dependency will return an empty string
        :param output: text for dependency to return, default is `1.0.0`

        :return: path to dependency
        """
        dependency_bin = Path(new_dir, "mock_bin", name)
        dependency_bin.parent.mkdir(exist_ok=True)
        if broken:
            dependency_bin.write_text("#!/bin/sh\nexit 33")
        elif invalid:
            dependency_bin.touch()
        elif output:
            dependency_bin.write_text(f'#!/bin/sh\necho "{output}"')
        else:
            dependency_bin.write_text('#!/bin/sh\necho "1.0.0"')
        dependency_bin.chmod(0o755)
        return dependency_bin

    return create_dependency_fixture


class ChmodCall(NamedTuple):
    """Record of a call to os.chmod()."""

    owner: int
    group: int
    kwargs: dict[str, Any]


@pytest.fixture
def mock_chown(mocker) -> dict[str, ChmodCall]:
    """Mock os.chown() and keep a record of calls to it.

    The returned object is a dict where the keys match the ``path`` parameter of the
    os.chown() call and the values are ``ChmodCall`` tuples containing the other parameters.
    """
    calls = {}

    def fake_chown(path, uid, gid, **kwargs):
        calls[path] = ChmodCall(owner=uid, group=gid, kwargs=kwargs)

    mocker.patch.object(os, "chown", side_effect=fake_chown)

    return calls


@pytest.fixture(autouse=True)
def fake_repository(mocker) -> None:
    mocker.patch.object(
        craft_parts.packages,
        "Repository",
        craft_parts.packages._get_repository_for_platform(),
    )<|MERGE_RESOLUTION|>--- conflicted
+++ resolved
@@ -25,12 +25,6 @@
 from typing import Any, NamedTuple
 from unittest import mock
 
-<<<<<<< HEAD
-import pytest
-import xdg  # type: ignore[import]
-
-=======
->>>>>>> 13382674
 import craft_parts
 import craft_parts.packages
 import pytest
