--- conflicted
+++ resolved
@@ -45,12 +45,6 @@
     monkeypatch.chdir(tmpdir)
     yield tmpdir
 
-<<<<<<< HEAD
-=======
-    original_chdir = os.chdir
-    cwd = os.getcwd()
-    os.chdir(tmpdir)
->>>>>>> 7174d284
 
 @pytest.fixture
 def mock_chdir(monkeypatch):
@@ -58,16 +52,12 @@
     monkeypatch.setattr(os, "chdir", mock_fn)
     yield mock_fn
 
-<<<<<<< HEAD
 
 @pytest.fixture
 def mock_chroot(monkeypatch):
     mock_fn = mock.Mock(spec=os.chdir)
     monkeypatch.setattr(os, "chroot", mock_fn)
     yield mock_fn
-=======
-    original_chdir(cwd)
->>>>>>> 7174d284
 
 
 @pytest.fixture
