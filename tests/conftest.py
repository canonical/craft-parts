# -*- Mode:Python; indent-tabs-mode:nil; tab-width:4 -*-
#
# Copyright 2015-2025 Canonical Ltd.
#
# This program is free software; you can redistribute it and/or
# modify it under the terms of the GNU Lesser General Public
# License version 3 as published by the Free Software Foundation.
#
# This program is distributed in the hope that it will be useful,
# but WITHOUT ANY WARRANTY; without even the implied warranty of
# MERCHANTABILITY or FITNESS FOR A PARTICULAR PURPOSE.  See the GNU
# Lesser General Public License for more details.
#
# You should have received a copy of the GNU Lesser General Public License
# along with this program.  If not, see <http://www.gnu.org/licenses/>.

import http.server
import os
import pathlib
import sys
import tempfile
import threading
from pathlib import Path
from typing import Any, NamedTuple
from unittest import mock

<<<<<<< HEAD
import pytest
import xdg  # type: ignore[import]

=======
>>>>>>> 88685a04
import craft_parts
import craft_parts.packages
import pytest
import xdg  # type: ignore[import]
from craft_parts.features import Features

from . import fake_servers
from .fake_snap_command import FakeSnapCommand
from .fake_snapd import FakeSnapd


def pytest_collection_modifyitems(items: list[pytest.Item]) -> None:
    """Use collection hook to mark all integration tests as slow"""
    for item in items:
        if "tests/integration" in str(item.path):
            item.add_marker(pytest.mark.slow)


def pytest_configure(config):
    config.addinivalue_line(
        "markers", "http_request_handler(handler): set a fake HTTP request handler"
    )


@pytest.fixture
def new_dir(monkeypatch, tmpdir):
    """Change to a new temporary directory."""
    monkeypatch.chdir(tmpdir)
    return tmpdir


@pytest.fixture
def new_path(monkeypatch, tmp_path):
    monkeypatch.chdir(tmp_path)
    return tmp_path


@pytest.fixture
def tmp_homedir_path():
    """A non-hidden temporary directory in the user's home directory.

    This works around temporary directories being of tmpfs and is an accessible
    location for snaps with the 'home' plug like chisel.
    """
    with tempfile.TemporaryDirectory(
        prefix="craft-parts-tests", dir=pathlib.Path.home()
    ) as tmp_dir:
        yield pathlib.Path(tmp_dir)


@pytest.fixture
def new_homedir_path(monkeypatch, tmp_homedir_path):
    """Change to a new temporary directory in the user's home directory.

    This works around temporary directories sometimes being on tmpfs, which doesn't support xattrs.
    """
    monkeypatch.chdir(tmp_homedir_path)
    return tmp_homedir_path


@pytest.fixture
def mock_chdir(monkeypatch):
    mock_fn = mock.Mock(spec=os.chdir)
    monkeypatch.setattr(os, "chdir", mock_fn)
    return mock_fn


@pytest.fixture
def mock_chroot(monkeypatch):
    mock_fn = mock.Mock(spec=os.chroot)
    monkeypatch.setattr(os, "chroot", mock_fn)
    return mock_fn


@pytest.fixture
def enable_overlay_feature():
    assert Features().enable_overlay is False
    Features.reset()
    Features(enable_overlay=True)

    yield

    Features.reset()


@pytest.fixture
def enable_partitions_feature():
    assert Features().enable_partitions is False
    Features.reset()
    Features(enable_partitions=True)

    yield

    Features.reset()


@pytest.fixture
def enable_overlay_and_partitions_features():
    assert Features().enable_partitions is False
    assert Features().enable_overlay is False
    Features.reset()
    Features(enable_partitions=True, enable_overlay=True)

    yield

    Features.reset()


@pytest.fixture
def partitions():
    if Features().enable_partitions:
        return ["default", "mypart", "yourpart"]
    return None


@pytest.fixture
def enable_all_features():
    assert Features().enable_overlay is False
    assert Features().enable_partitions is False
    Features.reset()
    Features(enable_overlay=True, enable_partitions=True)

    yield

    Features.reset()


@pytest.fixture(scope="module")
def add_overlay_feature():
    enable_partitions = Features().enable_partitions
    Features.reset()
    Features(enable_partitions=enable_partitions, enable_overlay=True)

    yield

    Features.reset()


@pytest.fixture
def mock_overlay_support_prerequisites(mocker, add_overlay_feature):
    mocker.patch.object(sys, "platform", "linux")
    mocker.patch("os.geteuid", return_value=0)
    mock_refresh = mocker.patch(
        "craft_parts.overlays.OverlayManager.refresh_packages_list"
    )
    yield
    # Make sure that refresh_packages_list() was *not* called, as it's an expensive call that
    # overlays without packages do not need.
    assert not mock_refresh.called


@pytest.fixture(autouse=True)
def temp_xdg(tmpdir, mocker):
    """Use a temporary locaction for XDG directories."""

    mocker.patch(
        "xdg.BaseDirectory.xdg_config_home",
        new=os.path.join(tmpdir, ".config"),  # noqa: PTH118
    )
    mocker.patch("xdg.BaseDirectory.xdg_data_home", new=os.path.join(tmpdir, ".local"))  # noqa: PTH118
    mocker.patch("xdg.BaseDirectory.xdg_cache_home", new=os.path.join(tmpdir, ".cache"))  # noqa: PTH118
    mocker.patch(
        "xdg.BaseDirectory.xdg_config_dirs",
        new=[
            xdg.BaseDirectory.xdg_config_home  # pyright: ignore[reportGeneralTypeIssues]
        ],
    )
    mocker.patch(
        "xdg.BaseDirectory.xdg_data_dirs",
        new=[
            xdg.BaseDirectory.xdg_data_home  # pyright: ignore[reportGeneralTypeIssues]
        ],
    )
    mocker.patch.dict(os.environ, {"XDG_CONFIG_HOME": os.path.join(tmpdir, ".config")})  # noqa: PTH118


@pytest.fixture(scope="class")
def http_server(request):
    """Provide an http server with configurable request handlers."""

    marker = request.node.get_closest_marker("http_request_handler")
    if marker:
        handler = getattr(fake_servers, marker.args[0])
    else:
        handler = fake_servers.DummyHTTPRequestHandler

    server = http.server.HTTPServer(("127.0.0.1", 0), handler)
    server_thread = threading.Thread(target=server.serve_forever)
    server_thread.start()

    yield server

    server.shutdown()
    server.server_close()
    server_thread.join()


# XXX: check windows compatibility, explore if fixture setup can skip itself  # noqa: FIX003


@pytest.fixture(scope="class")
def fake_snapd():
    """Provide a fake snapd server."""

    server = FakeSnapd()

    snapd_fake_socket_path = str(tempfile.mkstemp()[1])
    os.unlink(snapd_fake_socket_path)  # noqa: PTH108

    socket_path_patcher = mock.patch(
        "craft_parts.packages.snaps.get_snapd_socket_path_template"
    )
    escaped_path = snapd_fake_socket_path.replace("/", "%2F")
    mock_socket_path = socket_path_patcher.start()
    mock_socket_path.return_value = f"http+unix://{escaped_path}/v2/{{}}"

    thread = server.start_fake_server(snapd_fake_socket_path)

    yield server

    server.stop_fake_server(thread)
    socket_path_patcher.stop()


@pytest.fixture
def fake_snap_command(mocker):
    """Mock the snap command."""
    return FakeSnapCommand(mocker)


@pytest.fixture
def dependency_fixture(new_dir):
    """Fixture factory for dependencies."""

    def create_dependency_fixture(
        name: str,
        broken: bool = False,  # noqa: FBT001, FBT002
        invalid: bool = False,  # noqa: FBT001, FBT002
        output: str | None = None,
    ) -> Path:
        """Creates a mock executable dependency.

        :param name: name of the dependency
        :param broken: if true, the dependency will return error code 33
        :param invalid: if true, the dependency will return an empty string
        :param output: text for dependency to return, default is `1.0.0`

        :return: path to dependency
        """
        dependency_bin = Path(new_dir, "mock_bin", name)
        dependency_bin.parent.mkdir(exist_ok=True)
        if broken:
            dependency_bin.write_text("#!/bin/sh\nexit 33")
        elif invalid:
            dependency_bin.touch()
        elif output:
            dependency_bin.write_text(f'#!/bin/sh\necho "{output}"')
        else:
            dependency_bin.write_text('#!/bin/sh\necho "1.0.0"')
        dependency_bin.chmod(0o755)
        return dependency_bin

    return create_dependency_fixture


class ChmodCall(NamedTuple):
    """Record of a call to os.chmod()."""

    owner: int
    group: int
    kwargs: dict[str, Any]


@pytest.fixture
def mock_chown(mocker) -> dict[str, ChmodCall]:
    """Mock os.chown() and keep a record of calls to it.

    The returned object is a dict where the keys match the ``path`` parameter of the
    os.chown() call and the values are ``ChmodCall`` tuples containing the other parameters.
    """
    calls = {}

    def fake_chown(path, uid, gid, **kwargs):
        calls[path] = ChmodCall(owner=uid, group=gid, kwargs=kwargs)

    mocker.patch.object(os, "chown", side_effect=fake_chown)

    return calls


@pytest.fixture(autouse=True)
def fake_repository(mocker) -> None:
    mocker.patch.object(
        craft_parts.packages,
        "Repository",
        craft_parts.packages._get_repository_for_platform(),
    )<|MERGE_RESOLUTION|>--- conflicted
+++ resolved
@@ -24,12 +24,6 @@
 from typing import Any, NamedTuple
 from unittest import mock
 
-<<<<<<< HEAD
-import pytest
-import xdg  # type: ignore[import]
-
-=======
->>>>>>> 88685a04
 import craft_parts
 import craft_parts.packages
 import pytest
