--- conflicted
+++ resolved
@@ -115,7 +115,6 @@
     )
 
 
-<<<<<<< HEAD
 def test_maven_use_with_modules(
     new_dir: Path,
     partitions: list[str],
@@ -127,86 +126,21 @@
     shutil.copytree(SOURCE_DIR / "multi-module", project_dir)
     monkeypatch.chdir(project_dir)
     work_dir = Path(new_dir)
-=======
-@pytest.fixture
-def prepare_binaries(new_dir, partitions, monkeypatch):
-    """Run a project that builds a set of Maven artifacts."""
-
-    def run(target_dir):
-        project_dir = Path(new_dir) / "binaries_source"
-        shutil.copytree(SOURCE_DIR / "from_binaries/binaries_source", project_dir)
-        monkeypatch.chdir(project_dir)
-        work_dir = Path(new_dir / "binaries_source_work")
-        parts_yaml = (project_dir / "parts.yaml").read_text()
-        parts = yaml.safe_load(parts_yaml)
-
-        lf = LifecycleManager(
-            parts,
-            application_name="binaries_source",
-            cache_dir=new_dir,
-            work_dir=work_dir,
-            partitions=partitions,
-        )
-        actions = lf.plan(Step.BUILD)
-
-        with lf.action_executor() as ctx:
-            ctx.execute(actions)
-
-        # Copy the generated/deployed artifacts to the location of the project where they
-        # will be consumed in a new lifecycle.
-        parts_dir = lf.project_info.parts_dir
-        for dep in ("java-dep-add", "java-dep-print-addition"):
-            # Copy the part's "export" dir, which contains the deployed artifact, to
-            # the new project's source dir
-            export_dir = parts_dir / dep / "export"
-            assert export_dir.is_dir()
-            target_dep_dir = target_dir / dep
-            shutil.copytree(export_dir, target_dep_dir)
-
-            # Remove the checksum files, because the original poms will need to be
-            # fixed in the new project
-            for digest in ("md5", "sha1"):
-                for name in target_dir.glob(f"**/*.{digest}"):
-                    name.unlink()
-
-    return run
-
-
-def test_maven_use_from_binaries(new_dir, partitions, monkeypatch, prepare_binaries):
-    """Test the maven-use plugin when consuming directly from binaries.
-
-    The test runs two lifecycles: the first one, called in ``prepare_binaries()``,
-    builds Maven artifacts for two Java projects, which are then used as dependencies
-    in the second lifecycle.
-    """
-    project_dir = Path(new_dir) / "binaries_consume"
-    shutil.copytree(SOURCE_DIR / "from_binaries/binaries_consume", project_dir)
-
-    prepare_binaries(project_dir)
-
-    monkeypatch.chdir(project_dir)
-    work_dir = Path(new_dir / "binaries_consume_work")
->>>>>>> e4c797ec
-    parts_yaml = (project_dir / "parts.yaml").read_text()
-    parts = yaml.safe_load(parts_yaml)
-
-    lf = LifecycleManager(
-        parts,
-<<<<<<< HEAD
+    parts_yaml = (project_dir / "parts.yaml").read_text()
+    parts = yaml.safe_load(parts_yaml)
+
+    lf = LifecycleManager(
+        parts,
         application_name="test_maven_use_with_modules",
-=======
-        application_name="binaries_consume",
->>>>>>> e4c797ec
-        cache_dir=new_dir,
-        work_dir=work_dir,
-        partitions=partitions,
-    )
-    actions = lf.plan(Step.PRIME)
-
-    with lf.action_executor() as ctx:
-        ctx.execute(actions)
-
-<<<<<<< HEAD
+        cache_dir=new_dir,
+        work_dir=work_dir,
+        partitions=partitions,
+    )
+    actions = lf.plan(Step.PRIME)
+
+    with lf.action_executor() as ctx:
+        ctx.execute(actions)
+
     jar_dir = lf.project_info.prime_dir / "jar"
     jars = {i.name for i in jar_dir.iterdir()}
     # Only the two jars produced by the main part
@@ -245,8 +179,81 @@
         "org/starcraft/subsubmod/1.0.0",
     }
     assert jars == {"org/starcraft/subsubmod/1.0.0/subsubmod-1.0.0.jar"}
-=======
+
+
+@pytest.fixture
+def prepare_binaries(new_dir, partitions, monkeypatch):
+    """Run a project that builds a set of Maven artifacts."""
+
+    def run(target_dir):
+        project_dir = Path(new_dir) / "binaries_source"
+        shutil.copytree(SOURCE_DIR / "from_binaries/binaries_source", project_dir)
+        monkeypatch.chdir(project_dir)
+        work_dir = Path(new_dir / "binaries_source_work")
+        parts_yaml = (project_dir / "parts.yaml").read_text()
+        parts = yaml.safe_load(parts_yaml)
+
+        lf = LifecycleManager(
+            parts,
+            application_name="binaries_source",
+            cache_dir=new_dir,
+            work_dir=work_dir,
+            partitions=partitions,
+        )
+        actions = lf.plan(Step.BUILD)
+
+        with lf.action_executor() as ctx:
+            ctx.execute(actions)
+
+        # Copy the generated/deployed artifacts to the location of the project where they
+        # will be consumed in a new lifecycle.
+        parts_dir = lf.project_info.parts_dir
+        for dep in ("java-dep-add", "java-dep-print-addition"):
+            # Copy the part's "export" dir, which contains the deployed artifact, to
+            # the new project's source dir
+            export_dir = parts_dir / dep / "export"
+            assert export_dir.is_dir()
+            target_dep_dir = target_dir / dep
+            shutil.copytree(export_dir, target_dep_dir)
+
+            # Remove the checksum files, because the original poms will need to be
+            # fixed in the new project
+            for digest in ("md5", "sha1"):
+                for name in target_dir.glob(f"**/*.{digest}"):
+                    name.unlink()
+
+    return run
+
+
+def test_maven_use_from_binaries(new_dir, partitions, monkeypatch, prepare_binaries):
+    """Test the maven-use plugin when consuming directly from binaries.
+
+    The test runs two lifecycles: the first one, called in ``prepare_binaries()``,
+    builds Maven artifacts for two Java projects, which are then used as dependencies
+    in the second lifecycle.
+    """
+    project_dir = Path(new_dir) / "binaries_consume"
+    shutil.copytree(SOURCE_DIR / "from_binaries/binaries_consume", project_dir)
+
+    prepare_binaries(project_dir)
+
+    monkeypatch.chdir(project_dir)
+    work_dir = Path(new_dir / "binaries_consume_work")
+    parts_yaml = (project_dir / "parts.yaml").read_text()
+    parts = yaml.safe_load(parts_yaml)
+
+    lf = LifecycleManager(
+        parts,
+        application_name="binaries_consume",
+        cache_dir=new_dir,
+        work_dir=work_dir,
+        partitions=partitions,
+    )
+    actions = lf.plan(Step.PRIME)
+
+    with lf.action_executor() as ctx:
+        ctx.execute(actions)
+
     jar = lf.project_info.prime_dir / "jar/hello-world-0.1.0.jar"
     output = subprocess.check_output(["java", "-jar", str(jar)], text=True)
-    assert output == "1 plus 1 equals 2\n"
->>>>>>> e4c797ec
+    assert output == "1 plus 1 equals 2\n"