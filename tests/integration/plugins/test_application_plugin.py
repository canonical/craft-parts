--- conflicted
+++ resolved
@@ -29,11 +29,7 @@
 
     plugin: Literal["app"] = "app"
     app_stuff: list[str]
-<<<<<<< HEAD
-    source: str
-=======
     source: str  # pyright: ignore[reportGeneralTypeIssues]
->>>>>>> d866f133
 
 
 class AppPlugin(plugins.Plugin):
