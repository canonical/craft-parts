--- conflicted
+++ resolved
@@ -20,11 +20,7 @@
 import craft_parts
 import pytest
 import yaml
-<<<<<<< HEAD
-from craft_parts import Action, Step
-=======
 from craft_parts import Action, ActionType, Step
->>>>>>> 613ca4ef
 
 basic_parts_yaml = textwrap.dedent(
     """\
