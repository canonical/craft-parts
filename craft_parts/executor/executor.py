# -*- Mode:Python; indent-tabs-mode:nil; tab-width:4 -*-
#
# Copyright 2021-2025 Canonical Ltd.
#
# This program is free software; you can redistribute it and/or
# modify it under the terms of the GNU Lesser General Public
# License version 3 as published by the Free Software Foundation.
#
# This program is distributed in the hope that it will be useful,
# but WITHOUT ANY WARRANTY; without even the implied warranty of
# MERCHANTABILITY or FITNESS FOR A PARTICULAR PURPOSE.  See the GNU
# Lesser General Public License for more details.
#
# You should have received a copy of the GNU Lesser General Public License
# along with this program.  If not, see <http://www.gnu.org/licenses/>.

"""Definitions and helpers for the action executor."""

import logging
import shutil
from pathlib import Path

from craft_parts import callbacks, overlays, packages, parts, plugins
from craft_parts.actions import Action, ActionType
from craft_parts.infos import PartInfo, ProjectInfo, StepInfo
from craft_parts.overlays import LayerHash, OverlayManager
from craft_parts.parts import Part, sort_parts
from craft_parts.steps import Step
from craft_parts.utils import os_utils

from .collisions import check_for_stage_collisions
from .environment import generate_step_environment
from .part_handler import PartHandler
from .step_handler import Stream

logger = logging.getLogger(__name__)


class Executor:
    """Execute lifecycle actions.

    The executor takes the part definition and a list of actions to run for
    a part and step. Action execution is stateless: no information is kept from
    the execution of previous parts. On-disk state information written after
    running each action is read by the sequencer before planning a new set of
    actions.

    :param part_list: The list of parts to process.
    :param project_info: Information about this project.
    :param track_stage_packages: Add primed stage packages to the prime state.
    :param extra_build_packages: Additional packages to install on the host system.
    :param extra_build_snaps: Additional snaps to install on the host system.
    :param ignore_patterns: File patterns to ignore when pulling local sources.
    """

    def __init__(  # noqa: PLR0913
        self,
        *,
        part_list: list[Part],
        project_info: ProjectInfo,
        extra_build_packages: list[str] | None = None,
        extra_build_snaps: list[str] | None = None,
        track_stage_packages: bool = False,
        ignore_patterns: list[str] | None = None,
        base_layer_dir: Path | None = None,
        base_layer_hash: LayerHash | None = None,
        use_host_sources: bool = False,
    ) -> None:
        self._part_list = sort_parts(part_list)
        self._project_info = project_info
        self._extra_build_packages = extra_build_packages
        self._extra_build_snaps = extra_build_snaps
        self._track_stage_packages = track_stage_packages
        self._base_layer_hash = base_layer_hash
        self._handler: dict[str, PartHandler] = {}
        self._ignore_patterns = ignore_patterns
        self._use_host_sources = use_host_sources

        # The cache layer level is set to the first part that doesn't organize
        # to the overlay coming after a part that organizes to the overlay.
        cache_level = 0
        organized_to_overlay = False

        for level, part in enumerate(self._part_list):
            if part.organizes_to_overlay:
                organized_to_overlay = True
            elif organized_to_overlay:
                cache_level = level
                break

        self._overlay_manager = OverlayManager(
            project_info=self._project_info,
            part_list=self._part_list,
            base_layer_dir=base_layer_dir,
<<<<<<< HEAD
            use_host_sources=use_host_sources,
=======
            cache_level=cache_level,
>>>>>>> 390f111d
        )

    def prologue(self) -> None:
        """Prepare the execution environment.

        This method is called before executing lifecycle actions.
        """
        self._install_build_packages()
        self._install_build_snaps()

        self._verify_plugin_environment()

        # Update the overlay environment package list to allow installation of
        # overlay packages if the cache level is the first layer after the base,
        # to keep compatibility with existing behavior.
        if (
            any(p.spec.overlay_packages for p in self._part_list)
            and self._overlay_manager.cache_level == 0
        ):
            logger.info("Updating base overlay system")
            with overlays.PackageCacheMount(self._overlay_manager) as ctx:
                callbacks.run_configure_overlay(
                    self._project_info.overlay_mount_dir, self._project_info
                )
                ctx.refresh_packages_list()

        callbacks.run_prologue(self._project_info)

        # obtain the stage package exclusion set.
        packages.Repository.stage_packages_filters = (
            callbacks.get_stage_packages_filters(self._project_info)
        )

    def epilogue(self) -> None:
        """Finish and clean the execution environment.

        This method is called after executing lifecycle actions.
        """
        self._project_info.execution_finished = True
        callbacks.run_epilogue(self._project_info)

    def execute(
        self,
        actions: Action | list[Action],
        *,
        stdout: Stream = None,
        stderr: Stream = None,
    ) -> None:
        """Execute the specified action or list of actions.

        :param actions: An :class:`Action` object or list of :class:`Action`
           objects specifying steps to execute.

        :raises InvalidActionException: If the action parameters are invalid.
        """
        if isinstance(actions, Action):
            actions = [actions]

        for act in actions:
            self._run_action(act, stdout=stdout, stderr=stderr)

    def clean(self, initial_step: Step, *, part_names: list[str] | None = None) -> None:  # noqa: PLR0912
        """Clean the given parts, or all parts if none is specified.

        :param initial_step: The step to clean. More steps may be cleaned
            as a consequence of cleaning the initial step.
        :param part_names: A list with names of the parts to clean. If not
            specified, all parts will be cleaned and work directories
            will be removed.
        """
        selected_parts = parts.part_list_by_name(part_names, self._part_list)

        selected_steps = [initial_step, *initial_step.next_steps()]
        selected_steps.reverse()

        for part in selected_parts:
            handler = self._create_part_handler(part)

            for step in selected_steps:
                handler.clean_step(step=step)

        if not part_names:
            # also remove toplevel directories if part names are not specified
            for prime_dir in self._project_info.prime_dirs.values():
                if prime_dir.exists():
                    shutil.rmtree(prime_dir)
            # remove default partition alias symlink
            prime_alias_symlink = self._project_info.prime_alias_symlink
            if prime_alias_symlink:
                prime_alias_symlink.unlink(missing_ok=True)

            if initial_step <= Step.STAGE:
                for stage_dir in self._project_info.stage_dirs.values():
                    if stage_dir.exists():
                        shutil.rmtree(stage_dir)
                if self._project_info.backstage_dir.exists():
                    shutil.rmtree(self._project_info.backstage_dir)
                # remove default partition alias symlink
                stage_alias_symlink = self._project_info.stage_alias_symlink
                if stage_alias_symlink:
                    stage_alias_symlink.unlink(missing_ok=True)

            if initial_step <= Step.PULL:
                if self._project_info.parts_dir.exists():
                    shutil.rmtree(self._project_info.parts_dir)
                # remove default partition alias symlink
                parts_alias_symlink = self._project_info.parts_alias_symlink
                if parts_alias_symlink:
                    parts_alias_symlink.unlink(missing_ok=True)

            if (
                initial_step <= Step.BUILD
                and self._project_info.partition_dir
                and self._project_info.partition_dir.exists()
            ):
                shutil.rmtree(self._project_info.partition_dir)

            if initial_step <= Step.OVERLAY:
                for overlay in self._project_info.dirs.overlay_dirs.values():
                    if overlay.exists():
                        shutil.rmtree(overlay)

    def _run_action(
        self,
        action: Action,
        *,
        stdout: Stream,
        stderr: Stream,
    ) -> None:
        """Execute the given action for a part using the provided step information.

        :param action: The lifecycle action to run.
        """
        part = parts.part_by_name(action.part_name, self._part_list)

        logger.debug("execute action %s:%s", part.name, action)

        if action.action_type == ActionType.SKIP:
            logger.debug("Skip execution of %s (because %s)", action, action.reason)
            # update project variables if action is skipped
            if action.project_vars:
                self._project_info.project_vars.update_from(
                    action.project_vars, action.part_name
                )
            return

        if action.step == Step.STAGE:
            check_for_stage_collisions(
                part_list=self._part_list, partitions=self._project_info.partitions
            )

        handler = self._create_part_handler(part)
        handler.run_action(action, stdout=stdout, stderr=stderr)

    def _create_part_handler(
        self,
        part: Part,
    ) -> PartHandler:
        """Instantiate a part handler for a new part."""
        if part.name in self._handler:
            return self._handler[part.name]

        handler = PartHandler(
            part,
            part_info=PartInfo(self._project_info, part),
            part_list=self._part_list,
            track_stage_packages=self._track_stage_packages,
            overlay_manager=self._overlay_manager,
            ignore_patterns=self._ignore_patterns,
            base_layer_hash=self._base_layer_hash,
        )
        self._handler[part.name] = handler

        return handler

    def _install_build_packages(self) -> None:
        for part in self._part_list:
            self._create_part_handler(part)

        build_packages = set()
        for handler in self._handler.values():
            build_packages.update(handler.build_packages)

        if self._extra_build_packages:
            build_packages.update(self._extra_build_packages)

        logger.info("Installing build-packages")
        packages.Repository.install_packages(sorted(build_packages))

    def _install_build_snaps(self) -> None:
        build_snaps = set()
        for handler in self._handler.values():
            build_snaps.update(handler.build_snaps)

        if self._extra_build_snaps:
            build_snaps.update(self._extra_build_snaps)

        if not build_snaps:
            return

        if os_utils.is_inside_container():
            logger.warning(
                "The following snaps are required but not installed as the "
                "application is running inside docker or podman container: %s.\n"
                "Please ensure the environment is properly setup before "
                "continuing.\nIgnore this message if the appropriate measures "
                "have already been taken.",
                ", ".join(build_snaps),
            )
        else:
            logger.info("Installing build-snaps")
            packages.snaps.install_snaps(build_snaps)

    def _verify_plugin_environment(self) -> None:
        for part in self._part_list:
            logger.debug("verify plugin environment for part %r", part.name)

            part_info = PartInfo(self._project_info, part)
            plugin_class = plugins.get_plugin_class(part.plugin_name)
            plugin = plugin_class(
                properties=part.plugin_properties,
                part_info=part_info,
            )
            env = generate_step_environment(
                part=part,
                plugin=plugin,
                step_info=StepInfo(part_info, Step.BUILD),
            )
            validator = plugin_class.validator_class(
                part_name=part.name, env=env, properties=part.plugin_properties
            )
            validator.validate_environment(part_dependencies=part.dependencies)


class ExecutionContext:
    """A context manager to handle lifecycle action executions."""

    def __init__(
        self,
        *,
        executor: Executor,
    ) -> None:
        self._executor = executor

    def __enter__(self) -> "ExecutionContext":
        self._executor.prologue()
        return self

    def __exit__(self, *exc: object) -> None:
        self._executor.epilogue()

    def execute(
        self,
        actions: Action | list[Action],
        *,
        stdout: Stream = None,
        stderr: Stream = None,
    ) -> None:
        """Execute the specified action or list of actions.

        :param actions: An :class:`Action` object or list of :class:`Action`
           objects specifying steps to execute.

        :raises InvalidActionException: If the action parameters are invalid.
        """
        self._executor.execute(actions, stdout=stdout, stderr=stderr)<|MERGE_RESOLUTION|>--- conflicted
+++ resolved
@@ -92,11 +92,8 @@
             project_info=self._project_info,
             part_list=self._part_list,
             base_layer_dir=base_layer_dir,
-<<<<<<< HEAD
             use_host_sources=use_host_sources,
-=======
             cache_level=cache_level,
->>>>>>> 390f111d
         )
 
     def prologue(self) -> None:
