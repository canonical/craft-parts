--- conflicted
+++ resolved
@@ -125,13 +125,8 @@
                         with contextlib.suppress(FileNotFoundError):
                             os.remove(real_dst)  # noqa: PTH107
 
-<<<<<<< HEAD
-            os.makedirs(os.path.dirname(dst), exist_ok=True)
+            os.makedirs(os.path.dirname(dst), exist_ok=True)  # noqa: PTH103, PTH120
             file_utils.move(src, dst)
-=======
-            os.makedirs(os.path.dirname(dst), exist_ok=True)  # noqa: PTH103, PTH120
-            shutil.move(src, dst)
->>>>>>> 88685a04
 
 
 def get_src_path(
