# -*- Mode:Python; indent-tabs-mode:nil; tab-width:4 -*-
#
# Copyright 2021-2024 Canonical Ltd.
#
# This program is free software; you can redistribute it and/or
# modify it under the terms of the GNU Lesser General Public
# License version 3 as published by the Free Software Foundation.
#
# This program is distributed in the hope that it will be useful,
# but WITHOUT ANY WARRANTY; without even the implied warranty of
# MERCHANTABILITY or FITNESS FOR A PARTICULAR PURPOSE.  See the GNU
# Lesser General Public License for more details.
#
# You should have received a copy of the GNU Lesser General Public License
# along with this program.  If not, see <http://www.gnu.org/licenses/>.

"""Definitions and helpers to handle parts."""

import re
import warnings
from pathlib import Path
<<<<<<< HEAD
from typing import (
    Any,
    Dict,
    Iterable,
    List,
    Mapping,
    Optional,
    Sequence,
    Set,
    cast,
)

from pydantic import (
    BaseModel,
    ConfigDict,
    Field,
    ValidationError,
    field_validator,
    model_validator,
)
from pydantic.functional_validators import AfterValidator
from typing_extensions import Annotated
=======
from types import MappingProxyType
from typing import Any, Dict, Iterable, List, Mapping, Optional, Sequence, Set, Tuple

from pydantic import BaseModel, Field, ValidationError, root_validator, validator
>>>>>>> 14d8f7a4

from craft_parts import errors, plugins
from craft_parts.dirs import ProjectDirs
from craft_parts.features import Features
from craft_parts.packages import platform
from craft_parts.permissions import Permissions
from craft_parts.plugins.properties import PluginProperties
from craft_parts.steps import Step
from craft_parts.utils.partition_utils import get_partition_dir_map
from craft_parts.utils.path_utils import get_partition_and_path


def _path_not_empty(v: str) -> str:
    if not v:
        raise ValueError("path cannot be empty")
    return v


def _path_be_relative(v: str) -> str:
    if v.startswith("/"):
        raise ValueError(f"{v!r} must be a relative path (cannot start with '/')")
    return v


class PartSpec(BaseModel):
    """The part specification data."""

    plugin: Optional[str] = None
    source: Optional[str] = None
    source_checksum: str = ""
    source_branch: str = ""
    source_commit: str = ""
    source_depth: int = 0
    source_subdir: str = ""
    source_submodules: Optional[List[str]] = None
    source_tag: str = ""
    source_type: str = ""
    disable_parallel: bool = False
    after: List[str] = []
    overlay_packages: List[str] = []
    stage_snaps: List[str] = []
    stage_packages: List[str] = []
    build_snaps: List[str] = []
    build_packages: List[str] = []
    build_environment: List[Dict[str, str]] = []
    build_attributes: List[str] = []
<<<<<<< HEAD
    organize_files: Dict[str, str] = Field({}, alias="organize")
    overlay_files: List[str] = Field(["*"], alias="overlay")
    stage_files: List[
        Annotated[
            str,
            AfterValidator(_path_not_empty),
            AfterValidator(_path_be_relative),
        ]
    ] = Field(["*"], alias="stage")
    prime_files: List[
        Annotated[
            str,
            AfterValidator(_path_not_empty),
            AfterValidator(_path_be_relative),
        ]
    ] = Field(["*"], alias="prime")
=======
    organize_files: Dict[str, str] = Field(default_factory=dict, alias="organize")
    overlay_files: List[str] = Field(default_factory=lambda: ["*"], alias="overlay")
    stage_files: List[str] = Field(default_factory=lambda: ["*"], alias="stage")
    prime_files: List[str] = Field(default_factory=lambda: ["*"], alias="prime")
>>>>>>> 14d8f7a4
    override_pull: Optional[str] = None
    overlay_script: Optional[str] = None
    override_build: Optional[str] = None
    override_stage: Optional[str] = None
    override_prime: Optional[str] = None
    permissions: List[Permissions] = []
    model_config = ConfigDict(
        validate_assignment=True,
        extra="forbid",
        frozen=True,
        alias_generator=lambda s: s.replace("_", "-"),
    )

    @field_validator("overlay_packages", "overlay_files", "overlay_script")
    @classmethod
    def validate_overlay_feature(cls, item: Any) -> Any:  # noqa: ANN401
        """Check if overlay attributes specified when feature is disabled."""
        if not Features().enable_overlay:
            raise ValueError("overlays not supported")
        return item

    @model_validator(mode="after")
    @classmethod
    def validate_root(cls, values: Any) -> Any:  # noqa: ANN401
        """Check if the part spec has a valid configuration of packages and slices."""
        if not platform.is_deb_based():
            # This check is only relevant in deb systems.
            return values

        def is_slice(name: str) -> bool:
            return "_" in name

        # Detect a mixture of .deb packages and chisel slices.
        stage_packages = cast(PartSpec, values).stage_packages or []
        has_slices = any(name for name in stage_packages if is_slice(name))
        has_packages = any(name for name in stage_packages if not is_slice(name))

        if has_slices and has_packages:
            raise ValueError("Cannot mix packages and slices in stage-packages")

        return values

    # pylint: enable=no-self-argument

    @classmethod
    def unmarshal(cls, data: Dict[str, Any]) -> "PartSpec":
        """Create and populate a new ``PartSpec`` object from dictionary data.

        The unmarshal method validates entries in the input dictionary, populating
        the corresponding fields in the data object.

        :param data: The dictionary data to unmarshal.

        :return: The newly created object.

        :raise TypeError: If data is not a dictionary.
        """
        if not isinstance(data, dict):
            raise TypeError("part data is not a dictionary")

        return PartSpec(**data)

    def marshal(self) -> Dict[str, Any]:
        """Create a dictionary containing the part specification data.

        :return: The newly created dictionary.

        """
        return self.model_dump(by_alias=True)

    def get_scriptlet(self, step: Step) -> Optional[str]:
        """Return the scriptlet contents, if any, for the given step.

        :param step: the step corresponding to the scriptlet to be retrieved.

        :return: The scriptlet for the given step, if any.
        """
        if step == Step.PULL:
            return self.override_pull
        if step == Step.OVERLAY:
            return self.overlay_script
        if step == Step.BUILD:
            return self.override_build
        if step == Step.STAGE:
            return self.override_stage
        if step == Step.PRIME:
            return self.override_prime

        raise RuntimeError(f"cannot get scriptlet for invalid step {step!r}")

    @property
    def has_overlay(self) -> bool:
        """Return whether this spec declares overlay content."""
        return bool(
            self.overlay_packages
            or self.overlay_script is not None
            or self.overlay_files != ["*"]
        )


# pylint: disable=too-many-public-methods
class Part:
    """Each of the components used in the project specification.

    During the craft-parts lifecycle each part is processed through
    different steps in order to obtain its final artifacts. The Part
    class holds the part specification data and additional configuration
    information used during step processing.

    :param name: The part name.
    :param data: A dictionary containing the part properties.
    :param partitions: A Sequence of partition names if partitions are enabled, or None
    :param project_dirs: The project work directories.
    :param plugin_properties: An optional PluginProperties object for this plugin.

    :raise PartSpecificationError: If part validation fails.
    """

    def __init__(
        self,
        name: str,
        data: Dict[str, Any],
        *,
        project_dirs: Optional[ProjectDirs] = None,
        plugin_properties: "Optional[PluginProperties]" = None,
        partitions: Optional[Sequence[str]] = None,
    ) -> None:
        self._partitions = partitions
        if not isinstance(data, dict):
            raise errors.PartSpecificationError(
                part_name=name, message="part data is not a dictionary"
            )

        if not project_dirs:
            project_dirs = ProjectDirs(partitions=partitions)

        if not plugin_properties:
            plugin_properties = PluginProperties()

        plugin_name: str = data.get("plugin", "")

        self.name = name
        self.plugin_name = plugin_name
        self.plugin_properties = plugin_properties
        self.dirs = project_dirs
        self._part_dir = project_dirs.parts_dir / name
        self._part_dir = project_dirs.parts_dir / name

        try:
            self.spec = PartSpec.unmarshal(data)
        except ValidationError as err:
            raise errors.PartSpecificationError.from_validation_error(
                part_name=name, error_list=err.errors()
            ) from err

        self._check_partition_feature()
        self._check_partition_usage()

    def __repr__(self) -> str:
        return f"Part({self.name!r})"

    @property
    def parts_dir(self) -> Path:
        """Return the directory containing work files for each part."""
        return self.dirs.parts_dir

    @property
    def part_src_dir(self) -> Path:
        """Return the subdirectory containing the part source code."""
        return self._part_dir / "src"

    @property
    def part_src_subdir(self) -> Path:
        """Return the subdirectory in source containing the source subtree (if any)."""
        if self.spec.source_subdir:
            return self.part_src_dir / self.spec.source_subdir
        return self.part_src_dir

    @property
    def part_build_dir(self) -> Path:
        """Return the subdirectory containing the part build tree."""
        return self._part_dir / "build"

    @property
    def part_build_subdir(self) -> Path:
        """Return the subdirectory in build containing the source subtree (if any).

        Parts that have a source subdirectory and do not support out-of-source builds
        will have a build subdirectory.
        """
        if (
            self.plugin_name != ""
            and self.spec.source_subdir
            and not plugins.get_plugin_class(self.plugin_name).get_out_of_source_build()
        ):
            return self.part_build_dir / self.spec.source_subdir
        return self.part_build_dir

    @property
    def part_install_dir(self) -> Path:
        """Return the subdirectory to install the part build artifacts."""
        return self._part_dir / "install"

    @property
    def part_install_dirs(self) -> Mapping[Optional[str], Path]:
        """Return a mapping of partition names to install directories.

        With partitions disabled, the only partition name is ``None``
        """
        return MappingProxyType(
            get_partition_dir_map(
                base_dir=self.dirs.work_dir,
                partitions=self._partitions,
                suffix=f"parts/{self.name}/install",
            )
        )

    @property
    def part_state_dir(self) -> Path:
        """Return the subdirectory containing the part lifecycle state."""
        return self._part_dir / "state"

    @property
    def part_cache_dir(self) -> Path:
        """Return the subdirectory containing the part cache directory."""
        return self._part_dir / "cache"

    @property
    def part_packages_dir(self) -> Path:
        """Return the subdirectory containing the part stage packages directory."""
        return self._part_dir / "stage_packages"

    @property
    def part_snaps_dir(self) -> Path:
        """Return the subdirectory containing the part snap packages directory."""
        return self._part_dir / "stage_snaps"

    @property
    def part_run_dir(self) -> Path:
        """Return the subdirectory containing the part plugin scripts."""
        return self._part_dir / "run"

    @property
    def part_layer_dir(self) -> Path:
        """Return the subdirectory containing the part overlay files."""
        return self._part_dir / "layer"

    @property
    def overlay_dir(self) -> Path:
        """Return the overlay directory."""
        return self.dirs.overlay_dir

    @property
    def stage_dir(self) -> Path:
        """Return the staging area containing the installed files from all parts.

        If partitions are enabled, this is the stage directory for the default partition
        """
        return self.dirs.stage_dir

    @property
    def stage_dirs(self) -> Mapping[Optional[str], Path]:
        """A mapping of partition name to partition staging directory.

        If partitions are disabled, the only key is ``None``.
        """
        return self.dirs.stage_dirs

    @property
    def prime_dir(self) -> Path:
        """Return the primed tree containing the artifacts to deploy.

        If partitions are enabled, this is the prime directory for the default partition
        """
        return self.dirs.prime_dir

    @property
    def prime_dirs(self) -> Mapping[Optional[str], Path]:
        """A mapping of partition name to partition prime directory.

        If partitions are disabled, the only key is ``None``.
        """
        return self.dirs.prime_dirs

    @property
    def dependencies(self) -> List[str]:
        """Return the list of parts this part depends on."""
        if not self.spec.after:
            return []
        return self.spec.after

    @property
    def has_overlay(self) -> bool:
        """Return whether this part declares overlay content."""
        return self.spec.has_overlay

    def _check_partition_feature(self) -> None:
        """Check if the partitions feature is properly used.

        :raises FeatureError: If partitions are defined but the feature is not enabled.
        """
        if self._partitions and not Features().enable_partitions:
            raise errors.FeatureError(
                "Partitions specified but partitions feature is not enabled."
            )

        if self._partitions is None and Features().enable_partitions:
            raise errors.FeatureError(
                "Partitions feature is enabled but no partitions specified."
            )

    def _check_partition_usage(self) -> None:
        """Check if partitions are properly used in a part.

        Assumes the partition feature is enabled.

        :raises PartitionError: If partitions are not used properly in a fileset.
        :raises PartitionWarning: If a fileset entry is misusing a partition.
        """
        if not self._partitions:
            return

<<<<<<< HEAD
        if not Features().enable_partitions:
            return error_list

        for fileset_name, fileset in [
            ("overlay", self.spec.overlay_files),
            # only the destination of organize filepaths use partitions
            # pylint: disable-next: no-member
            ("organize", self.spec.organize_files.values()),
            ("stage", self.spec.stage_files),
            ("prime", self.spec.prime_files),
=======
        error_list: List[str] = []
        warning_list: List[str] = []

        for fileset_name, fileset, require_inner_path in [
            # organize source entries do not use partitions and
            # organize destination entries do not require an inner path
            ("organize", self.spec.organize_files.values(), False),
            ("stage", self.spec.stage_files, True),
            ("prime", self.spec.prime_files, True),
>>>>>>> 14d8f7a4
        ]:
            partition_warnings, partition_errors = self._check_partitions_in_filepaths(
                fileset_name, fileset, require_inner_path=require_inner_path
            )
            warning_list.extend(partition_warnings)
            error_list.extend(partition_errors)

        if warning_list:
            warnings.warn(
                errors.PartitionUsageWarning(warning_list=warning_list), stacklevel=1
            )

        if error_list:
            raise errors.PartitionUsageError(
                error_list=error_list,
                partitions=self._partitions,
            )

    def _check_partitions_in_filepaths(
        self, fileset_name: str, fileset: Iterable[str], *, require_inner_path: bool
    ) -> Tuple[List[str], List[str]]:
        """Check if partitions are properly used in a fileset.

        If a filepath begins with a parentheses, then the text inside the parentheses
        must be a valid partition. This is an error.

        Some filesets must specify a path to avoid ambiguity. For example, the
        following is not allowed:
            stage:
              - (default)
              - (default)/
        Whereas the organize destination does not require an inner path:
            organize:
              - foo: (mypart)

        If a path begins with a partition name but is not encapsulated in parentheses,
        a warning is generated. This will not warn for misuses of namespaced partitions.

        :param fileset_name: The name of the fileset being checked.
        :param fileset: The list of filepaths to check.
        :param require_inner_path: True if entries in the fileset need an inner path.

        :returns: A tuple containing two lists:
            - A list of warnings of possible misuses of partitions in the fileset
            - A list of invalid uses of partitions in the fileset
        """
        error_list: List[str] = []
        warning_list: List[str] = []

        if not self._partitions:
            return warning_list, error_list

        partition_pattern = re.compile("^-?\\((?P<partition>.*?)\\)")
        possible_partition_pattern = re.compile("^-?(?P<possible_partition>[a-z]+)/?")

        for filepath in fileset:
            match = re.match(partition_pattern, filepath)
            if match:
                partition = match.group("partition")
                if str(partition) not in self._partitions:
                    error_list.append(
                        f"    unknown partition {partition!r} in {filepath!r}"
                    )
            else:
                match = re.match(possible_partition_pattern, filepath)
                if match:
                    partition = match.group("possible_partition")
                    if partition in self._partitions:
                        warning_list.append(
                            f"    misused partition {partition!r} in {filepath!r}"
                        )

            if require_inner_path:
                _, inner_path = get_partition_and_path(filepath)
                if not inner_path:
                    error_list.append(
                        f"    no path specified after partition in {filepath!r}"
                    )

        if error_list:
            error_list.insert(0, f"  parts.{self.name}.{fileset_name}")
        if warning_list:
            warning_list.insert(0, f"  parts.{self.name}.{fileset_name}")

        return warning_list, error_list


# pylint: enable=too-many-public-methods


def part_by_name(name: str, part_list: List[Part]) -> Part:
    """Obtain the part with the given name from the part list.

    :param name: The name of the part to return.
    :param part_list: The list of all known parts.

    :returns: The part with the given name.
    """
    for part in part_list:
        if part.name == name:
            return part

    raise errors.InvalidPartName(name)


def part_list_by_name(
    names: Optional[Sequence[str]], part_list: List[Part]
) -> List[Part]:
    """Return a list of parts from part_list that are named in names.

    :param names: The list of part names. If the list is empty or not
        defined, return all parts from part_list.
    :param part_list: The list of all known parts.

    :returns: The list of parts corresponding to the given names.

    :raises InvalidPartName: if a part name is not defined.
    """
    if names:
        # check if all part names are valid
        valid_names = {p.name for p in part_list}
        for name in names:
            if name not in valid_names:
                raise errors.InvalidPartName(name)

        selected_parts = [p for p in part_list if p.name in names]
    else:
        selected_parts = part_list

    return selected_parts


def sort_parts(part_list: List[Part]) -> List[Part]:
    """Perform an inefficient but easy to follow sorting of parts.

    :param part_list: The list of parts to sort.

    :returns: The sorted list of parts.

    :raises PartDependencyCycle: if there are circular dependencies.
    """
    sorted_parts = []  # type: List[Part]

    # We want to process parts in a consistent order between runs. The
    # simplest way to do this is to sort them by name.
    all_parts = sorted(part_list, key=lambda part: part.name, reverse=True)

    while all_parts:
        top_part = None

        for part in all_parts:
            mentioned = False
            for other in all_parts:
                if part.name in other.dependencies:
                    mentioned = True
                    break
            if not mentioned:
                top_part = part
                break
        if not top_part:
            raise errors.PartDependencyCycle

        sorted_parts = [top_part, *sorted_parts]
        all_parts.remove(top_part)

    return sorted_parts


def part_dependencies(
    part: Part, *, part_list: List[Part], recursive: bool = False
) -> Set[Part]:
    """Return a set of all the parts upon which the named part depends.

    :param part: The dependent part.

    :returns: The set of parts the given part depends on.
    """
    dependency_names = set(part.dependencies)
    dependencies = {p for p in part_list if p.name in dependency_names}

    if recursive:
        # No need to worry about infinite recursion due to circular
        # dependencies since the YAML validation won't allow it.
        for dependency_name in dependency_names:
            dep = part_by_name(dependency_name, part_list=part_list)
            dependencies |= part_dependencies(
                dep, part_list=part_list, recursive=recursive
            )

    return dependencies


def has_overlay_visibility(
    part: Part, *, part_list: List[Part], viewers: Optional[Set[Part]] = None
) -> bool:
    """Check if a part can see the overlay filesystem.

    A part that declares overlay parameters and all parts depending on it
    are granted permission to see overlay filesystem.

    :param part: The part whose overlay visibility will be checked.
    :param viewers: Parts that are known to have overlay visibility.
    :param part_list: A list of all parts in the project.

    :return: Whether the part has overlay visibility.
    """
    if (viewers and part in viewers) or part.has_overlay:
        return True

    if not part.spec.after:
        return False

    deps = part_dependencies(part, part_list=part_list)
    for dep in deps:
        if has_overlay_visibility(dep, viewers=viewers, part_list=part_list):
            return True

    return False


def get_parts_with_overlay(*, part_list: List[Part]) -> List[Part]:
    """Obtain a list of parts that declare overlay parameters.

    :param part_list: A list of all parts in the project.

    :return: A list of parts with overlay parameters.
    """
    return [p for p in part_list if p.has_overlay]


def validate_part(data: Dict[str, Any]) -> None:
    """Validate the given part data against common and plugin models.

    :param data: The part data to validate.
    """
    _get_part_spec(data)


def part_has_overlay(data: Dict[str, Any]) -> bool:
    """Whether the part described by ``data`` employs the Overlay step.

    :param data: The part data to query for overlay use.
    """
    spec = _get_part_spec(data)

    return spec.has_overlay


def _get_part_spec(data: Dict[str, Any]) -> PartSpec:
    if not isinstance(data, dict):
        raise TypeError("value must be a dictionary")

    # copy the original data, we'll modify it
    spec = data.copy()

    plugin_name = spec.get("plugin")
    if not plugin_name:
        raise ValueError("'plugin' not defined")

    plugin_class = plugins.get_plugin_class(plugin_name)

    # validate plugin properties
    plugin_class.properties_class.unmarshal(spec)

    # validate common part properties
    part_spec = plugins.extract_part_properties(spec, plugin_name=plugin_name)
    return PartSpec(**part_spec)<|MERGE_RESOLUTION|>--- conflicted
+++ resolved
@@ -19,7 +19,6 @@
 import re
 import warnings
 from pathlib import Path
-<<<<<<< HEAD
 from typing import (
     Any,
     Dict,
@@ -42,12 +41,7 @@
 )
 from pydantic.functional_validators import AfterValidator
 from typing_extensions import Annotated
-=======
 from types import MappingProxyType
-from typing import Any, Dict, Iterable, List, Mapping, Optional, Sequence, Set, Tuple
-
-from pydantic import BaseModel, Field, ValidationError, root_validator, validator
->>>>>>> 14d8f7a4
 
 from craft_parts import errors, plugins
 from craft_parts.dirs import ProjectDirs
@@ -94,9 +88,8 @@
     build_packages: List[str] = []
     build_environment: List[Dict[str, str]] = []
     build_attributes: List[str] = []
-<<<<<<< HEAD
-    organize_files: Dict[str, str] = Field({}, alias="organize")
-    overlay_files: List[str] = Field(["*"], alias="overlay")
+    organize_files: Dict[str, str] = Field(default_factory=dict, alias="organize")
+    overlay_files: List[str] = Field(default_factory=lambda: ["*"], alias="overlay")
     stage_files: List[
         Annotated[
             str,
@@ -111,12 +104,6 @@
             AfterValidator(_path_be_relative),
         ]
     ] = Field(["*"], alias="prime")
-=======
-    organize_files: Dict[str, str] = Field(default_factory=dict, alias="organize")
-    overlay_files: List[str] = Field(default_factory=lambda: ["*"], alias="overlay")
-    stage_files: List[str] = Field(default_factory=lambda: ["*"], alias="stage")
-    prime_files: List[str] = Field(default_factory=lambda: ["*"], alias="prime")
->>>>>>> 14d8f7a4
     override_pull: Optional[str] = None
     overlay_script: Optional[str] = None
     override_build: Optional[str] = None
@@ -439,7 +426,6 @@
         if not self._partitions:
             return
 
-<<<<<<< HEAD
         if not Features().enable_partitions:
             return error_list
 
@@ -450,7 +436,6 @@
             ("organize", self.spec.organize_files.values()),
             ("stage", self.spec.stage_files),
             ("prime", self.spec.prime_files),
-=======
         error_list: List[str] = []
         warning_list: List[str] = []
 
@@ -460,7 +445,6 @@
             ("organize", self.spec.organize_files.values(), False),
             ("stage", self.spec.stage_files, True),
             ("prime", self.spec.prime_files, True),
->>>>>>> 14d8f7a4
         ]:
             partition_warnings, partition_errors = self._check_partitions_in_filepaths(
                 fileset_name, fileset, require_inner_path=require_inner_path
