--- conflicted
+++ resolved
@@ -664,7 +664,6 @@
     return spec.has_overlay
 
 
-<<<<<<< HEAD
 def is_slice(name: str) -> bool:
     """Whether the stage-package is a slice or a package.
 
@@ -674,9 +673,6 @@
 
 
 def _get_part_spec(data: Dict[str, Any]) -> PartSpec:
-=======
-def _get_part_spec(data: dict[str, Any]) -> PartSpec:
->>>>>>> aec88860
     if not isinstance(data, dict):
         raise TypeError("value must be a dictionary")
 
