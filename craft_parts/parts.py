# -*- Mode:Python; indent-tabs-mode:nil; tab-width:4 -*-
#
# Copyright 2021-2025 Canonical Ltd.
#
# This program is free software; you can redistribute it and/or
# modify it under the terms of the GNU Lesser General Public
# License version 3 as published by the Free Software Foundation.
#
# This program is distributed in the hope that it will be useful,
# but WITHOUT ANY WARRANTY; without even the implied warranty of
# MERCHANTABILITY or FITNESS FOR A PARTICULAR PURPOSE.  See the GNU
# Lesser General Public License for more details.
#
# You should have received a copy of the GNU Lesser General Public License
# along with this program.  If not, see <http://www.gnu.org/licenses/>.

"""Definitions and helpers to handle parts."""

import re
import warnings
from collections.abc import Iterable, Mapping, Sequence
from pathlib import Path
from types import MappingProxyType
from typing import Any

from pydantic import (
    BaseModel,
    ConfigDict,
    Field,
    ValidationError,
    field_validator,
    model_validator,
)

from craft_parts import errors, plugins
from craft_parts.constraints import RelativePathStr
from craft_parts.dirs import ProjectDirs
from craft_parts.features import Features
from craft_parts.packages import platform
from craft_parts.permissions import Permissions
from craft_parts.plugins.properties import PluginProperties
from craft_parts.steps import Step
from craft_parts.utils.partition_utils import (
    DEFAULT_PARTITION,
    OVERLAY_PARTITION,
    get_partition_dir_map,
)
from craft_parts.utils.path_utils import get_partition_and_path


class PartSpec(BaseModel):
    """The part specification data."""

    plugin: str | None = Field(
        default=None,
        description="The plugin to build the part with.",
        examples=["python", "dump"],
    )
    """The plugin to build the part with.

    During the build step, the plugin prepares the part's files with the build system
    of its language or framework.
    """

    source: str | None = Field(
        default=None,
        description="The location of the source files for the part.",
        examples=[".", "https://github.com/canonical/dqlite"],
    )
    """The location of the source files for the part.

    During the pull step, these files are placed in the part's build environment.

    Enter either an HTTP/HTTPS URL or the path to the local project directory.
    """

    source_checksum: str = Field(
        default="",
        description="The checksum of the downloaded source, to ensure integrity.",
        examples=[
            "sha256/1451d01ee3a21100340aed867d0b799f46f0b1749680028d38c3f5d0128fb8a7"
        ],
    )
    """The checksum of the downloaded source, to ensure integrity.

    During the pull step, the part compares the checksum against that of the downloaded
    files.

    Checksums can be generated with any of the hashing algorithms supported by Python's
    `hashlib
    <https://docs.python.org/3/library/hashlib.html#hashlib.algorithms_available>`_.
    """

    source_channel: str | None = None

    source_branch: str = Field(
        default="",
        description="The target branch for Git sources.",
        examples=["main", "hotfix/2.10"],
    )
    """If the source is a Git repository, this key specifies the target branch.

    During the pull step, the part fetches the repository from the earliest
    available commit up to the tip of this branch.

    The commit history can be truncated by specifying a ``source-depth``.

    This key is mutually incompatible with ``source-commit`` and ``source-tag``.
    """

    source_commit: str = Field(
        default="",
        description="The target commit for Git sources.",
        examples=["36086af03fc4941a8ac219648ce77401743f3ae0"],
    )
    """If the source is a Git repository, this key specifies the target commit.
    Both short and long SHA hashes are supported.

    During the pull step, the part fetches the repository from the earliest available
    commit up to this commit.

    The commit history can be truncated by specifying a ``source-depth``.

    This key is mutually incompatible with ``source-branch`` and ``source-tag``.
    """

    source_depth: int = Field(
        default=0,
        description="The commit depth to fetch for Git sources.",
        examples=["1"],
    )
    """If the source is a Git repository, this key specifies how far back in the
    commit history to fetch.

    During the pull step, the part fetches the repository from the specified commit
    up to the target commit, the target tag, or the tip of the target branch.

    Equivalent to the
    :literalref:`--depth<https://git-scm.com/docs/git-pull#Documentation/git-pull.txt---depthdepth>`
    parameter of ``git fetch``.

    If unset, the part fetches the full repository history up to the target commit, the
    target tag, or the tip of the target branch.
    """

    source_subdir: str = Field(
        default="",
        description="The subdirectory of the unpacked source where the build will occur.",
        examples=["src", "demo_nodes_cpp"],
    )
    """The subdirectory of the unpacked source where the build will occur.

    During the pull step, the build will be restricted to the specified path.

    If unset, the build can access the entire file tree of the source.
    """

    source_submodules: list[str] | None = Field(
        default=None,
        description="The registered submodules to fetch from Git sources.",
        examples=["[third_party/googletest, third_party/jsoncpp]", "[libbpf]"],
    )
    """If the source is a Git repository, this key specifies the registered Git
    submodules that the project also needs.

    During the pull step, the part fetches these submodules.

    Equivalent to the
    :literalref:`--recurse-submodules<https://git-scm.com/docs/git-clone#Documentation/git-clone.txt---recurse-submodulespathspec>`
    parameter of ``git clone``.

    If unset, the part will fetch all of the repository's submodules.
    """

    source_tag: str = Field(
        default="",
        description="The target tag for Git sources.",
        examples=["1.0.1"],
    )
    """If the source is a Git repository, this key specifies the target tag.

    During the pull step, the part fetches the repository from the earliest available
    commit up to the commit with this tag.

    The commit history can be truncated by specifying a ``source-depth``.

    This key is mutually incompatible with ``source-branch`` and ``source-commit``.
    """

    source_type: str = Field(
        default="",
        description="The format of the part's source.",
        examples=["git", "local"],
    )
    """The format of the part's source.

    During the pull step, the part expects the source to behave like the specified
    format.

    If unset, the part attempts to auto-detect the format.

    Supported formats include container types like ``.tar`` files and Debian packages,
    version-controlled directories like Git repositories, and local files.

    **Values**

    .. list-table::
        :header-rows: 1

        * - Value
          - Description
        * - ``deb``
          - Debian package
        * - ``git``
          - Git repository
        * - ``rpm``
          - Red Hat package
        * - ``snap``
          - Snap container format
        * - ``tar``
          - Tarball archive
        * - ``zip``
          - ZIP file
        * - ``local``
          - Local directory or file in the project directory
        * - ``file``
          - A "plain" file retrieved from the internet

    """

    disable_parallel: bool = Field(
        default=False,
        description="Whether to disable CPU multithreading during the build step.",
        examples=["true"],
    )
    """Whether to disable CPU multithreading during the build step.

    If unset, the build defaults to multithreading.
    """

    after: list[str] = Field(
        default=[],
        description="The parts to process before starting this part's build.",
        examples=["[build-deps, daemon]"],
    )
    """The parts to process before starting this part's build.

    During the build step, this part waits for all of the listed parts to reach the
    stage step before it begins building.

    The purpose of this key is to stagger the part processing order so that
    interrelated parts can provide data to each other.

    When this key is set, the part queue follows modified rules during the lifecycle:

    * Parts are processed alphabetically by name.
    * When the build reaches a part that another depends on, the dependent part will
      only start its build and stage steps after the initial part finishes its stage
      step.
    * After the string of dependent parts completes their lifecycles, the queue
      continues to the next part in alphabetical order.

    """

    overlay_packages: list[str] = Field(
        default=[],
        description="The packages to install in the part's overlay filesystem.",
        examples=["[ed]"],
    )
    """The packages to install in the part's overlay filesystem.

    During the overlay step, these packages are installed into the part's overlay
    filesystem using the base layer's package manager.
    """

    stage_snaps: list[str] = Field(
        default=[],
        description="The snaps to include in the stage environment.",
        examples=["[go/1.17, chisel/latest/candidate, mir-kiosk-x11]"],
    )
    """During the stage step, these snaps are included in the stage environment.

    Entries can be in one of three formats:

    * ``<snap-name>``
    * ``<snap-name>/<channel-name>``
    * ``<snap-name>/<channel-name>/<version-name>``

    If an entry contains no version or channel, ``latest/stable`` is used.
    """

    stage_packages: list[str] = Field(
        default=[],
        description="The packages or Chisel slices to include in the stage environment.",
        examples=["[curl, libxml2]"],
    )
    """During the stage step, these packages are included in the stage environment
    alongside the build artifacts.

    Chisel slices can be listed using the ``<package-name>_<slice-name>`` syntax.

    Listing both packages and slices in the same ``stage-packages`` key is not
    currently supported.
    """

    build_snaps: list[str] = Field(
        default=[],
        description="The snaps to install in the build environment.",
        examples=["[go/latest/stable, node/stable]"],
    )
    """The snaps to install during the build step, before the build starts. The part
    makes them available in the build environment.

    Entries can be listed in one of three formats.

    * ``<snap-name>``
    * ``<snap-name>/<channel-name>``
    * ``<snap-name>/<channel-name>/<version-name>``

    If no version or channel is provided, ``latest/stable`` is used.
    """

    build_packages: list[str] = Field(
        default=[],
        description="The packages to install in the build environment.",
        examples=["[git, libffi-dev, libssl-dev]"],
    )
    """The packages to install during the build step, before the build starts. The part
    installs them into the build environment using the host's native package manager.

    Build packages must be listed by their name on the host system.
    """

    build_environment: list[dict[str, str]] = Field(
        default=[],
        description="The environment variables to define for the build step, as key-value pairs.",
        examples=['[{MESSAGE: "Hello world!"}, {NAME: "Craft Parts"}]'],
    )

    build_attributes: list[str] = Field(
        default=[],
        description="Identifiers that control specific behaviors during the build.",
        examples=["[enable-usrmerge]", "[disable-usrmerge]"],
    )
    """Special identifiers that change some features and behaviors during the build.

    **Values**

    .. list-table::
        :header-rows: 1

        * - Value
          - Description
        * - ``enable-usrmerge``
          - Fills the ``${CRAFT_PART_INSTALL}`` directory with a merged ``/usr``
            directory before running the part's build step.
        * - ``disable-usrmerge``
          - Prevents a merged ``/usr`` directory from being assembled for the build
            step. Available in lifecycles in which the directory would be merged by
            default.
    """

    organize_files: dict[str, str] = Field(
        default_factory=dict,
        alias="organize",
        description="A map of files from the build directory to their destinations in the stage directory.",
        examples=["{hello.py: bin/hello}"],
    )
    """A map of files from the build directory to their destinations in the stage
    directory.

    Each pair of source and destination paths is represented as a nested key of the form
    ``<source-path>: <destination-path>``.

    At the end of the build step, the files at the source paths are copied to
    their destination paths in the stage directory.
    """

    overlay_files: list[str] = Field(
        default_factory=lambda: ["*"],
        alias="overlay",
        description="The files to copy from the part's overly filesystem to the stage directory.",
        examples=["[bin, usr/bin]", "[-etc/cloud/cloud.cfg.d/90_dpkg.cfg]"],
    )

    stage_files: list[RelativePathStr] = Field(
        default_factory=lambda: ["*"],
        alias="stage",
        description="The files to copy from the build directory to the stage directory.",
        examples=["[usr/bin/*, usr/share]", "[-usr, zfsutils-linux]"],
    )
    """During the stage step, any specified files are copied from the build directory to
    the stage directory.

    Paths support wildcards (``*``) and must be relative to the working directory where
    they will be used.
    """

    prime_files: list[RelativePathStr] = Field(
        default_factory=lambda: ["*"],
        alias="prime",
        description="",
        examples=["[usr/lib/*/qt6/plugins/tls/*, -usr/share/thumbnailers]"],
    )
    """During the prime step, any specified files are copied from the stage directory
    to the final payload.

    Paths support wildcards (``*``) and must be relative to the working directory where
    they will be used.
    """

    override_pull: str | None = Field(
        default=None,
        description="The commands to run instead of the default behavior of the pull step.",
        examples=[
            """|
              craftctl default
              rm $CRAFT_PART_SRC/pyproject.toml"""
        ],
    )
    """The commands to run instead of the default behavior of the pull step.

    The standard pull step actions can be performed by calling ``craftctl default``.
    """

    overlay_script: str | None = Field(
        default=None,
        description="The commands to run after the part's overlay packages are installed.",
        examples=[
            """|
              rm -f ${CRAFT_OVERLAY}/usr/bin/vi ${CRAFT_OVERLAY}/usr/bin/vim*
              rm -f ${CRAFT_OVERLAY}/usr/bin/emacs*
              rm -f ${CRAFT_OVERLAY}/bin/nano"""
        ],
    )
    """The commands to run after the part's overlay packages are installed.

    If unset, the part's overlay filesystem will only contain the packages specified
    in ``overlay-packages``.
    """

    override_build: str | None = Field(
        default=None,
        description="The commands to run instead of the default behavior of the build step.",
        examples=[
            """|
              cd cmd/webhook
              mkdir $CRAFT_PART_INSTALL/ko-app
              go build -o $CRAFT_PART_INSTALL/ko-app/webhook -a ."""
        ],
    )
    """The commands to run instead of the default behavior of the build step.

    The standard build step actions can be performed by calling ``craftctl default``.
    """

    override_stage: str | None = Field(
        default=None,
        description="The commands to run instead of the default behavior of the stage step.",
        examples=[
            '''|
              craftctl default
              chown -R 499 "${CRAFT_PART_INSTALL}/entrypoint.sh"'''
        ],
    )
    """The commands to run instead of the default behavior of the stage step.

    The standard stage step actions can be performed by calling ``craftctl default``.
    """

    override_prime: str | None = Field(
        default=None,
        description="The commands to run instead of the default behavior of the prime step.",
        examples=[
            """|
              craftctl default
              mkdir -p $CRAFT_PRIME/var/lib/mysql
              mkdir -p $CRAFT_PRIME/var/lib/mysqld"""
        ],
    )
    """The commands to run instead of the default behavior of the prime step.

    The standard prime step actions can be performed by calling ``craftctl default``.
    """

    permissions: list[Permissions] = Field(
        default=[],
        description="The ownership and permission settings for a set of files in the part's prime directory.",
        examples=[
            '[{owner: 2000, group: 2000}, {path: srv/indico/start-indico.sh, mode: "544"}, {path: etc/, mode: "755"}]'
        ],
    )
    """The ownership and permission settings for a set of files in the part's prime
    directory.

    The files at ``path`` will be assigned an ``owner`` and a ``group``, with the read,
    write, and execute permissions of each being determined by the value of ``mode``.
    """

    model_config = ConfigDict(
        validate_assignment=True,
        extra="forbid",
        frozen=True,
        alias_generator=lambda s: s.replace("_", "-"),
        coerce_numbers_to_str=True,
    )

    @field_validator("overlay_packages", "overlay_files", "overlay_script")
    @classmethod
    def validate_overlay_feature(cls, item: Any) -> Any:  # noqa: ANN401
        """Check if overlay attributes specified when feature is disabled."""
        if not Features().enable_overlay:
            raise ValueError("overlays not supported")
        return item

    @model_validator(mode="before")
    @classmethod
    def validate_root(cls, values: dict[str, Any]) -> dict[str, Any]:
        """Check if the part spec has a valid configuration of packages and slices."""
        if not platform.is_deb_based():
            # This check is only relevant in deb systems.
            return values

        def is_slice(name: str) -> bool:
            return "_" in name

        # Detect a mixture of .deb packages and chisel slices.
        stage_packages = values.get("stage-packages", [])
        has_slices = any(name for name in stage_packages if is_slice(name))
        has_packages = any(name for name in stage_packages if not is_slice(name))

        if has_slices and has_packages:
            raise ValueError("Cannot mix packages and slices in stage-packages")

        return values

    # pylint: enable=no-self-argument

    @classmethod
    def unmarshal(cls, data: dict[str, Any]) -> "PartSpec":
        """Create and populate a new ``PartSpec`` object from dictionary data.

        The unmarshal method validates entries in the input dictionary, populating
        the corresponding fields in the data object.

        :param data: The dictionary data to unmarshal.

        :return: The newly created object.

        :raise TypeError: If data is not a dictionary.
        """
        if not isinstance(data, dict):
            raise TypeError("part data is not a dictionary")

        return PartSpec(**data)

    def marshal(self) -> dict[str, Any]:
        """Create a dictionary containing the part specification data.

        :return: The newly created dictionary.

        """
        return self.model_dump(by_alias=True)

    def get_scriptlet(self, step: Step) -> str | None:
        """Return the scriptlet contents, if any, for the given step.

        :param step: the step corresponding to the scriptlet to be retrieved.

        :return: The scriptlet for the given step, if any.
        """
        if step == Step.PULL:
            return self.override_pull
        if step == Step.OVERLAY:
            return self.overlay_script
        if step == Step.BUILD:
            return self.override_build
        if step == Step.STAGE:
            return self.override_stage
        if step == Step.PRIME:
            return self.override_prime

        raise RuntimeError(f"cannot get scriptlet for invalid step {step!r}")

    @property
    def has_overlay(self) -> bool:
        """Return whether this spec declares overlay content."""
        return bool(
            self.overlay_packages
            or self.overlay_script is not None
            or self.overlay_files != ["*"]
            # Don't include organize to overlay in this verification.
        )

    @property
    def organizes_to_overlay(self) -> bool:
        """Return whether the part organizes file to the overlay."""
        if not Features().enable_partitions or not Features().enable_overlay:
            return False
        for dest in self.organize_files.values():
            partition, _ = get_partition_and_path(dest, DEFAULT_PARTITION)
            if partition == OVERLAY_PARTITION:
                return True
        return False

    @property
    def has_slices(self) -> bool:
        """Return whether the part contains chisel slices."""
        if not self.stage_packages:
            return False
        return any("_" in p for p in self.stage_packages)

    @property
    def has_chisel_as_build_snap(self) -> bool:
        """Return whether the part has chisel as build snap."""
        if not self.build_snaps:
            return False
        return any(
            p for p in self.build_snaps if p == "chisel" or p.startswith("chisel/")
        )


# pylint: disable=too-many-public-methods
class Part:
    """Each of the components used in the project specification.

    During the craft-parts lifecycle each part is processed through
    different steps in order to obtain its final artifacts. The Part
    class holds the part specification data and additional configuration
    information used during step processing.

    :param name: The part name.
    :param data: A dictionary containing the part properties.
    :param partitions: A Sequence of partition names if partitions are enabled, or None
    :param project_dirs: The project work directories.
    :param plugin_properties: An optional PluginProperties object for this plugin.

    :raise PartSpecificationError: If part validation fails.
    """

    def __init__(
        self,
        name: str,
        data: dict[str, Any],
        *,
        project_dirs: ProjectDirs | None = None,
        plugin_properties: "PluginProperties | None" = None,
        partitions: Sequence[str] | None = None,
    ) -> None:
        self._partitions = partitions
        if not isinstance(data, dict):
            raise errors.PartSpecificationError(
                part_name=name, message="part data is not a dictionary"
            )

        if not project_dirs:
            project_dirs = ProjectDirs(partitions=partitions)

        if not plugin_properties:
            try:
                plugin_properties = PluginProperties.unmarshal(data)
            except ValidationError as err:
                raise errors.PartSpecificationError.from_validation_error(
                    part_name=name, error_list=err.errors()
                ) from err

        plugin_name: str = data.get("plugin", "")

        self.name = name
        self.plugin_name = plugin_name
        self.plugin_properties = plugin_properties
        self.dirs = project_dirs
        self._part_dir = project_dirs.parts_dir / name
        self._part_dir = project_dirs.parts_dir / name

        try:
            self.spec = PartSpec.unmarshal(data)
        except ValidationError as err:
            raise errors.PartSpecificationError.from_validation_error(
                part_name=name, error_list=err.errors()
            ) from err

        self._check_partition_feature()
        self._check_partition_usage()

    def __repr__(self) -> str:
        return f"Part({self.name!r})"

    @property
    def parts_dir(self) -> Path:
        """Return the directory containing work files for each part."""
        return self.dirs.parts_dir

    @property
    def part_src_dir(self) -> Path:
        """Return the subdirectory containing the part source code."""
        return self._part_dir / "src"

    @property
    def part_src_subdir(self) -> Path:
        """Return the subdirectory in source containing the source subtree (if any)."""
        if self.spec.source_subdir:
            return self.part_src_dir / self.spec.source_subdir
        return self.part_src_dir

    @property
    def part_build_dir(self) -> Path:
        """Return the subdirectory containing the part build tree."""
        return self._part_dir / "build"

    @property
    def part_build_subdir(self) -> Path:
        """Return the subdirectory in build containing the source subtree (if any).

        Parts that have a source subdirectory and do not support out-of-source builds
        will have a build subdirectory.
        """
        if (
            self.plugin_name != ""
            and self.spec.source_subdir
            and not plugins.get_plugin_class(self.plugin_name).get_out_of_source_build()
        ):
            return self.part_build_dir / self.spec.source_subdir
        return self.part_build_dir

    @property
    def part_install_dir(self) -> Path:
        """Return the subdirectory to install the part build artifacts."""
        return self._part_dir / "install"

    @property
    def part_export_dir(self) -> Path:
        """Return the subdirectory to install internal part build artifacts."""
        return self._part_dir / "export"

    @property
    def part_install_dirs(self) -> Mapping[str | None, Path]:
        """Return a mapping of partition names to install directories.

        With partitions disabled, the only partition name is ``None``
        """
        dir_map = get_partition_dir_map(
            base_dir=self.dirs.work_dir,
            partitions=self._partitions,
            suffix=f"parts/{self.name}/install",
        )
        if self.organizes_to_overlay:
            dir_map[OVERLAY_PARTITION] = self.dirs.overlay_mount_dir
        return MappingProxyType(dir_map)

    @property
    def part_state_dir(self) -> Path:
        """Return the subdirectory containing the part lifecycle state."""
        return self._part_dir / "state"

    @property
    def part_cache_dir(self) -> Path:
        """Return the subdirectory containing the part cache directory."""
        return self._part_dir / "cache"

    @property
    def part_packages_dir(self) -> Path:
        """Return the subdirectory containing the part stage packages directory."""
        return self._part_dir / "stage_packages"

    @property
    def part_snaps_dir(self) -> Path:
        """Return the subdirectory containing the part snap packages directory."""
        return self._part_dir / "stage_snaps"

    @property
    def part_run_dir(self) -> Path:
        """Return the subdirectory containing the part plugin scripts."""
        return self._part_dir / "run"

    @property
    def part_layer_dir(self) -> Path:
        """Return the subdirectory containing the part overlay files."""
        return self._part_dir / "layer"

    @property
    def part_layer_dirs(self) -> Mapping[str | None, Path]:
        """Return a mapping of partition names to layer directories.

        With partitions disabled, the only partition name is ``None``
        """
        return MappingProxyType(
            get_partition_dir_map(
                base_dir=self.dirs.work_dir,
                partitions=self._partitions,
                suffix=f"parts/{self.name}/layer",
            )
        )

    @property
    def overlay_dir(self) -> Path:
        """Return the overlay directory."""
        return self.dirs.overlay_dir

    @property
    def overlay_dirs(self) -> Mapping[str | None, Path]:
        """A mapping of partition name to partition overlay directory.

        If partitions are disabled, the only key is ``None``.
        """
        return self.dirs.overlay_dirs

    @property
    def backstage_dir(self) -> Path:
        """Return the backstage area containing internal artifacts from all parts."""
        return self.dirs.backstage_dir

    @property
    def stage_dir(self) -> Path:
        """Return the staging area containing the installed files from all parts.

        If partitions are enabled, this is the stage directory for the default partition
        """
        return self.dirs.stage_dir

    @property
    def stage_dirs(self) -> Mapping[str | None, Path]:
        """A mapping of partition name to partition staging directory.

        If partitions are disabled, the only key is ``None``.
        """
        return self.dirs.stage_dirs

    @property
    def prime_dir(self) -> Path:
        """Return the primed tree containing the artifacts to deploy.

        If partitions are enabled, this is the prime directory for the default partition
        """
        return self.dirs.prime_dir

    @property
    def prime_dirs(self) -> Mapping[str | None, Path]:
        """A mapping of partition name to partition prime directory.

        If partitions are disabled, the only key is ``None``.
        """
        return self.dirs.prime_dirs

    @property
    def dependencies(self) -> list[str]:
        """Return the list of parts this part depends on."""
        if not self.spec.after:
            return []
        return self.spec.after

    @property
    def has_overlay(self) -> bool:
        """Return whether this part declares overlay content."""
        return self.spec.has_overlay

    @property
    def organizes_to_overlay(self) -> bool:
        """Return whether this part organizes files to overlay."""
        return self.spec.organizes_to_overlay

    @property
    def has_slices(self) -> bool:
        """Return whether this part has slices in its stage-packages."""
        return self.spec.has_slices

    @property
    def has_chisel_as_build_snap(self) -> bool:
        """Return whether this part has chisel in its build-snaps."""
        return self.spec.has_chisel_as_build_snap

    @property
    def default_partition(self) -> str:
        """Get the "default" partition from a partition list."""
        if self._partitions:
            return self._partitions[0]
        return DEFAULT_PARTITION

    def _check_partition_feature(self) -> None:
        """Check if the partitions feature is properly used.

        :raises FeatureError: If partitions are defined but the feature is not enabled.
        """
        if self._partitions and not Features().enable_partitions:
            raise errors.FeatureError(
                "Partitions specified but partitions feature is not enabled."
            )

        if self._partitions is None and Features().enable_partitions:
            raise errors.FeatureError(
                "Partitions feature is enabled but no partitions specified."
            )

    def _check_partition_usage(self) -> None:
        """Check if partitions are properly used in a part.

        Assumes the partition feature is enabled.

        :raises PartitionError: If partitions are not used properly in a fileset.
        :raises PartitionWarning: If a fileset entry is misusing a partition.
        """
        if not self._partitions:
            return

        error_list: list[str] = []
        warning_list: list[str] = []

        for fileset_name, fileset, require_inner_path in [
            # organize source entries do not use partitions and
            # organize destination entries do not require an inner path
            ("organize", self.spec.organize_files.values(), False),
            ("stage", self.spec.stage_files, True),
            ("prime", self.spec.prime_files, True),
        ]:
            partition_warnings, partition_errors = self._check_partitions_in_filepaths(
                fileset_name, fileset, require_inner_path=require_inner_path
            )
            warning_list.extend(partition_warnings)
            error_list.extend(partition_errors)

        if warning_list:
            warnings.warn(
                errors.PartitionUsageWarning(warning_list=warning_list), stacklevel=1
            )

        if error_list:
            raise errors.PartitionUsageError(
                error_list=error_list,
                partitions=self._partitions,
            )

    def _check_partitions_in_filepaths(
        self, fileset_name: str, fileset: Iterable[str], *, require_inner_path: bool
    ) -> tuple[list[str], list[str]]:
        """Check if partitions are properly used in a fileset.

        If a filepath begins with a parentheses, then the text inside the parentheses
        must be a valid partition. This is an error.

        Some filesets must specify a path to avoid ambiguity. For example, the
        following is not allowed:
            stage:
              - (default)
              - (default)/
        Whereas the organize destination does not require an inner path:
            organize:
              - foo: (mypart)

        If a path begins with a partition name but is not encapsulated in parentheses,
        a warning is generated. This will not warn for misuses of namespaced partitions.

        :param fileset_name: The name of the fileset being checked.
        :param fileset: The list of filepaths to check.
        :param require_inner_path: True if entries in the fileset need an inner path.

        :returns: A tuple containing two lists:
            - A list of warnings of possible misuses of partitions in the fileset
            - A list of invalid uses of partitions in the fileset
        """
        error_list: list[str] = []
        warning_list: list[str] = []

        if not self._partitions:
            return warning_list, error_list

        partition_pattern = re.compile("^-?\\((?P<partition>.*?)\\)")
        possible_partition_pattern = re.compile("^-?(?P<possible_partition>[a-z]+)/?")

        for filepath in fileset:
            match = re.match(partition_pattern, filepath)
            if match:
                partition = match.group("partition")
                if str(partition) == OVERLAY_PARTITION and Features().enable_overlay:
                    # If overlays are enabled we can organize to (overlay)
                    pass
                elif str(partition) not in self._partitions:
                    error_list.append(
                        f"    unknown partition {partition!r} in {filepath!r}"
                    )
            else:
                match = re.match(possible_partition_pattern, filepath)
                if match:
                    partition = match.group("possible_partition")
                    if partition in self._partitions:
                        warning_list.append(
                            f"    misused partition {partition!r} in {filepath!r}"
                        )

            if require_inner_path:
                _, inner_path = get_partition_and_path(filepath, self.default_partition)
                if not inner_path:
                    error_list.append(
                        f"    no path specified after partition in {filepath!r}"
                    )

        if error_list:
            error_list.insert(0, f"  parts.{self.name}.{fileset_name}")
        if warning_list:
            warning_list.insert(0, f"  parts.{self.name}.{fileset_name}")

        return warning_list, error_list


# pylint: enable=too-many-public-methods


def part_by_name(name: str, part_list: list[Part]) -> Part:
    """Obtain the part with the given name from the part list.

    :param name: The name of the part to return.
    :param part_list: The list of all known parts.

    :returns: The part with the given name.
    """
    for part in part_list:
        if part.name == name:
            return part

    raise errors.InvalidPartName(name)


def part_list_by_name(names: Sequence[str] | None, part_list: list[Part]) -> list[Part]:
    """Return a list of parts from part_list that are named in names.

    :param names: The list of part names. If the list is empty or not
        defined, return all parts from part_list.
    :param part_list: The list of all known parts.

    :returns: The list of parts corresponding to the given names.

    :raises InvalidPartName: if a part name is not defined.
    """
    if names:
        # check if all part names are valid
        valid_names = {p.name for p in part_list}
        for name in names:
            if name not in valid_names:
                raise errors.InvalidPartName(name)

        selected_parts = [p for p in part_list if p.name in names]
    else:
        selected_parts = part_list

    return selected_parts


def sort_parts(part_list: list[Part]) -> list[Part]:
    """Perform an inefficient but easy to follow sorting of parts.

    :param part_list: The list of parts to sort.

    :returns: The sorted list of parts.

    :raises PartDependencyCycle: if there are circular dependencies.
    """
    sorted_parts: list[Part] = []

    # We want to process parts in a consistent order between runs. The
    # simplest way to do this is to sort them by name.
    all_parts = sorted(part_list, key=lambda part: part.name, reverse=True)

<<<<<<< HEAD
    # Reorder so that parts organizing to the overlay come first. This
    # allows parts to create a viable base to work on before installing
    # overlay packages.

    # TODO: reorder placing parts that organize to the overlay first.

=======
    # Change the implicit order so that parts that organize to them
    # are at the end of the list (because the order is reversed).
    organize_to_overlay_parts: list[Part] = []
    other_parts: list[Part] = []
    for part in all_parts:
        if part.organizes_to_overlay:
            organize_to_overlay_parts.append(part)
        else:
            other_parts.append(part)

    all_parts = [*other_parts, *organize_to_overlay_parts]

    # Process explicit ordering set using the "after" key.
>>>>>>> 613ca4ef
    while all_parts:
        top_part = None

        for part in all_parts:
            mentioned = False
            for other in all_parts:
                if part.name in other.dependencies:
                    mentioned = True
                    break
            if not mentioned:
                top_part = part
                break
        if not top_part:
            raise errors.PartDependencyCycle

        sorted_parts = [top_part, *sorted_parts]
        all_parts.remove(top_part)

    return sorted_parts


def part_dependencies(
    part: Part, *, part_list: list[Part], recursive: bool = False
) -> set[Part]:
    """Return a set of all the parts upon which the named part depends.

    :param part: The dependent part.

    :returns: The set of parts the given part depends on.
    """
    dependency_names = set(part.dependencies)
    dependencies = {p for p in part_list if p.name in dependency_names}

    if recursive:
        # No need to worry about infinite recursion due to circular
        # dependencies since the YAML validation won't allow it.
        for dependency_name in dependency_names:
            dep = part_by_name(dependency_name, part_list=part_list)
            dependencies |= part_dependencies(
                dep, part_list=part_list, recursive=recursive
            )

    return dependencies


def has_overlay_visibility(
    part: Part, *, part_list: list[Part], viewers: set[Part] | None = None
) -> bool:
    """Check if a part can see the overlay filesystem.

    A part that declares overlay parameters and all parts depending on it
    are granted permission to see overlay filesystem.

    :param part: The part whose overlay visibility will be checked.
    :param viewers: Parts that are known to have overlay visibility.
    :param part_list: A list of all parts in the project.

    :return: Whether the part has overlay visibility.
    """
    if (viewers and part in viewers) or part.has_overlay:
        return True

    if not part.spec.after:
        return False

    deps = part_dependencies(part, part_list=part_list)
    for dep in deps:
        if has_overlay_visibility(dep, viewers=viewers, part_list=part_list):
            return True

    return False


def get_parts_with_overlay(*, part_list: list[Part]) -> list[Part]:
    """Obtain a list of parts that declare overlay parameters.

    :param part_list: A list of all parts in the project.

    :return: A list of parts with overlay parameters.
    """
    return [p for p in part_list if p.has_overlay or p.organizes_to_overlay]


def validate_part(data: dict[str, Any]) -> None:
    """Validate the given part data against common and plugin models.

    :param data: The part data to validate.
    """
    _get_part_spec(data)


def part_has_overlay(data: dict[str, Any]) -> bool:
    """Whether the part described by ``data`` employs the Overlay step.

    :param data: The part data to query for overlay use.
    """
    spec = _get_part_spec(data)

    return spec.has_overlay


def part_has_slices(data: dict[str, Any]) -> bool:
    """Whether the part described by ``data`` contains slices.

    :param data: The part data to query.
    """
    spec = _get_part_spec(data)

    return spec.has_slices


def part_has_chisel_as_build_snap(data: dict[str, Any]) -> bool:
    """Whether the part described by ``data`` has chisel in build-snaps.

    :param data: The part data to query.
    """
    spec = _get_part_spec(data)

    return spec.has_chisel_as_build_snap


def _get_part_spec(data: dict[str, Any]) -> PartSpec:
    if not isinstance(data, dict):
        raise TypeError("value must be a dictionary")

    # copy the original data, we'll modify it
    spec = data.copy()

    plugin_name = spec.get("plugin")
    if not plugin_name:
        raise ValueError("'plugin' not defined")

    plugin_class = plugins.get_plugin_class(plugin_name)

    # validate plugin properties
    plugin_class.properties_class.unmarshal(spec)

    # validate common part properties
    part_spec = plugins.validate_and_extract(spec, plugin_name=plugin_name)

    return PartSpec(**part_spec)<|MERGE_RESOLUTION|>--- conflicted
+++ resolved
@@ -1059,14 +1059,6 @@
     # simplest way to do this is to sort them by name.
     all_parts = sorted(part_list, key=lambda part: part.name, reverse=True)
 
-<<<<<<< HEAD
-    # Reorder so that parts organizing to the overlay come first. This
-    # allows parts to create a viable base to work on before installing
-    # overlay packages.
-
-    # TODO: reorder placing parts that organize to the overlay first.
-
-=======
     # Change the implicit order so that parts that organize to them
     # are at the end of the list (because the order is reversed).
     organize_to_overlay_parts: list[Part] = []
@@ -1080,7 +1072,6 @@
     all_parts = [*other_parts, *organize_to_overlay_parts]
 
     # Process explicit ordering set using the "after" key.
->>>>>>> 613ca4ef
     while all_parts:
         top_part = None
 
