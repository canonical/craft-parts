--- conflicted
+++ resolved
@@ -271,7 +271,21 @@
         super().__init__(brief=brief, details=details, resolution=resolution)
 
 
-<<<<<<< HEAD
+class FileOrganizeError(PartsError):
+    """Failed to organize a file layout.
+
+    :param part_name: The name of the part being processed.
+    :param message: The error message.
+    """
+
+    def __init__(self, *, part_name, message):
+        self.part_name = part_name
+        self.message = message
+        brief = f"Failed to organize part {part_name!r}: {message}."
+
+        super().__init__(brief=brief)
+
+
 class PartFilesConflict(PartsError):
     """Different parts list the same files with different contents."""
 
@@ -290,19 +304,4 @@
             f"{file_paths}"
         )
 
-        super().__init__(brief=brief, details=details)
-=======
-class FileOrganizeError(PartsError):
-    """Failed to organize a file layout.
-
-    :param part_name: The name of the part being processed.
-    :param message: The error message.
-    """
-
-    def __init__(self, *, part_name, message):
-        self.part_name = part_name
-        self.message = message
-        brief = f"Failed to organize part {part_name!r}: {message}."
-
-        super().__init__(brief=brief)
->>>>>>> e995c7ed
+        super().__init__(brief=brief, details=details)