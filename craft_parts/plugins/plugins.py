--- conflicted
+++ resolved
@@ -58,36 +58,6 @@
 PLUGINS_BUILD_ATTRIBUTES = {"self-contained"}
 
 
-<<<<<<< HEAD
-# Plugin registry by plugin API version
-_BUILTIN_PLUGINS: dict[str, PluginType] = {
-    "ant": AntPlugin,
-    "autotools": AutotoolsPlugin,
-    "cargo-use": CargoUsePlugin,
-    "cmake": CMakePlugin,
-    "dotnet": DotnetPlugin,
-    "dump": DumpPlugin,
-    "go": GoPlugin,
-    "go-use": GoUsePlugin,
-    "gradle": GradlePlugin,
-    "jlink": JLinkPlugin,
-    "make": MakePlugin,
-    "maven": MavenPlugin,
-    "maven-use": MavenUsePlugin,
-    "meson": MesonPlugin,
-    "nil": NilPlugin,
-    "npm": NpmPlugin,
-    "poetry": PoetryPlugin,
-    "python": PythonPlugin,
-    "qmake": QmakePlugin,
-    "ruby": RubyPlugin,
-    "rust": RustPlugin,
-    "scons": SConsPlugin,
-    "uv": UvPlugin,
-}
-
-_plugins = copy.deepcopy(_BUILTIN_PLUGINS)
-=======
 class PluginGroup(enum.Enum):
     """Plugin groups available for use."""
 
@@ -118,6 +88,7 @@
         "poetry": PoetryPlugin,
         "python": PythonPlugin,
         "qmake": QmakePlugin,
+        "ruby": RubyPlugin,
         "rust": RustPlugin,
         "scons": SConsPlugin,
         "uv": UvPlugin,
@@ -145,7 +116,6 @@
 
 
 set_plugin_group(PluginGroup.DEFAULT)
->>>>>>> 6e0d41d7
 
 
 def get_plugin(
