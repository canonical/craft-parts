--- conflicted
+++ resolved
@@ -36,19 +36,11 @@
     """The part properties used by the maven plugin."""
 
     plugin: Literal["maven"] = "maven"
-<<<<<<< HEAD
-
-    maven_parameters: list[str] = []
-
-    # part properties required by the plugin
-    source: str
-=======
 
     maven_parameters: list[str] = []
 
     # part properties required by the plugin
     source: str  # pyright: ignore[reportGeneralTypeIssues]
->>>>>>> d866f133
 
 
 class MavenPluginEnvironmentValidator(validator.PluginEnvironmentValidator):
