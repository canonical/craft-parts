# -*- Mode:Python; indent-tabs-mode:nil; tab-width:4 -*-
#
# Copyright 2020-2021,2024 Canonical Ltd.
#
# This program is free software; you can redistribute it and/or
# modify it under the terms of the GNU Lesser General Public
# License version 3 as published by the Free Software Foundation.
#
# This program is distributed in the hope that it will be useful,
# but WITHOUT ANY WARRANTY; without even the implied warranty of
# MERCHANTABILITY or FITNESS FOR A PARTICULAR PURPOSE.  See the GNU
# Lesser General Public License for more details.
#
# You should have received a copy of the GNU Lesser General Public License
# along with this program.  If not, see <http://www.gnu.org/licenses/>.

"""The Go plugin."""

import logging
from typing import Literal, cast

from overrides import override

from craft_parts import errors

from . import validator
from .base import Plugin
from .properties import PluginProperties

logger = logging.getLogger(__name__)


class GoPluginProperties(PluginProperties, frozen=True):
    """The part properties used by the Go plugin."""

    plugin: Literal["go"] = "go"
<<<<<<< HEAD

    go_buildtags: list[str] = []
    go_generate: list[str] = []

    # part properties required by the plugin
    source: str
=======

    go_buildtags: list[str] = []
    go_generate: list[str] = []

    # part properties required by the plugin
    source: str  # pyright: ignore[reportGeneralTypeIssues]
>>>>>>> d866f133


class GoPluginEnvironmentValidator(validator.PluginEnvironmentValidator):
    """Check the execution environment for the Go plugin.

    :param part_name: The part whose build environment is being validated.
    :param env: A string containing the build step environment setup.
    """

    @override
    def validate_environment(
        self, *, part_dependencies: list[str] | None = None
    ) -> None:
        """Ensure the environment contains dependencies needed by the plugin.

        :param part_dependencies: A list of the parts this part depends on.

        :raises PluginEnvironmentValidationError: If go is invalid
          and there are no parts named go.
        """
        version = self.validate_dependency(
            dependency="go",
            plugin_name="go",
            part_dependencies=part_dependencies,
            argument="version",
        )
        if not version.startswith("go version") and (
            part_dependencies is None or "go-deps" not in part_dependencies
        ):
            raise errors.PluginEnvironmentValidationError(
                part_name=self._part_name,
                reason=f"invalid go compiler version {version!r}",
            )


class GoPlugin(Plugin):
    """A plugin for go projects using go.mod.

    The go plugin requires a go compiler installed on your system. This can
    be achieved by adding the appropriate golang package to ``build-packages``,
    or to have it installed or built in a different part. In this case, the
    name of the part supplying the go compiler must be "go".

    The go plugin uses the common plugin keywords as well as those for "sources".
    Additionally, the following plugin-specific keywords can be used:

    - ``go-buildtags``
      (list of strings)
      Tags to use during the go build. Default is not to use any build tags.
    - ``go-generate``
      (list of strings)
      Parameters to pass to `go generate` before building. Each item on the list
      will be a separate `go generate` call. Default is not to call `go generate`.
    """

    properties_class = GoPluginProperties
    validator_class = GoPluginEnvironmentValidator

    @override
    def get_build_snaps(self) -> set[str]:
        """Return a set of required snaps to install in the build environment."""
        return set()

    @override
    def get_build_packages(self) -> set[str]:
        """Return a set of required packages to install in the build environment."""
        return set()

    @override
    def get_build_environment(self) -> dict[str, str]:
        """Return a dictionary with the environment to use in the build step."""
        return {
            "GOBIN": f"{self._part_info.part_install_dir}/bin",
        }

    @override
    def get_build_commands(self) -> list[str]:
        """Return a list of commands to run during the build step."""
        options = cast(GoPluginProperties, self._options)

        tags = f"-tags={','.join(options.go_buildtags)}" if options.go_buildtags else ""

        generate_cmds: list[str] = [f"go generate {cmd}" for cmd in options.go_generate]

        return [
            "go mod download all",
            *generate_cmds,
            f'go install -p "{self._part_info.parallel_build_count}" {tags} ./...',
        ]<|MERGE_RESOLUTION|>--- conflicted
+++ resolved
@@ -34,21 +34,12 @@
     """The part properties used by the Go plugin."""
 
     plugin: Literal["go"] = "go"
-<<<<<<< HEAD
-
-    go_buildtags: list[str] = []
-    go_generate: list[str] = []
-
-    # part properties required by the plugin
-    source: str
-=======
 
     go_buildtags: list[str] = []
     go_generate: list[str] = []
 
     # part properties required by the plugin
     source: str  # pyright: ignore[reportGeneralTypeIssues]
->>>>>>> d866f133
 
 
 class GoPluginEnvironmentValidator(validator.PluginEnvironmentValidator):
