# -*- Mode:Python; indent-tabs-mode:nil; tab-width:4 -*-
#
# Copyright 2020,2024 Canonical Ltd.
#
# This program is free software; you can redistribute it and/or
# modify it under the terms of the GNU Lesser General Public
# License version 3 as published by the Free Software Foundation.
#
# This program is distributed in the hope that it will be useful,
# but WITHOUT ANY WARRANTY; without even the implied warranty of
# MERCHANTABILITY or FITNESS FOR A PARTICULAR PURPOSE.  See the GNU
# Lesser General Public License for more details.
#
# You should have received a copy of the GNU Lesser General Public License
# along with this program.  If not, see <http://www.gnu.org/licenses/>.

"""The dump plugin.

This plugin just dumps the content from a specified part source.
"""

from typing import Literal

from overrides import override

from .base import Plugin
from .properties import PluginProperties


class DumpPluginProperties(PluginProperties, frozen=True):
    """The part properties used by the dump plugin."""

    plugin: Literal["dump"] = "dump"
<<<<<<< HEAD
    source: str
=======
    source: str  # pyright: ignore[reportGeneralTypeIssues]
>>>>>>> d866f133


class DumpPlugin(Plugin):
    """Copy the content from the part source."""

    properties_class = DumpPluginProperties

    supports_strict_mode = True

    @override
    def get_build_snaps(self) -> set[str]:
        """Return a set of required snaps to install in the build environment."""
        return set()

    @override
    def get_pull_commands(self) -> list[str]:
        """Return a list commands to retrieve dependencies during the pull step."""
        return []

    @override
    def get_build_packages(self) -> set[str]:
        """Return a set of required packages to install in the build environment."""
        return set()

    @override
    def get_build_environment(self) -> dict[str, str]:
        """Return a dictionary with the environment to use in the build step."""
        return {}

    @override
    def get_build_commands(self) -> list[str]:
        """Return a list of commands to run during the build step."""
        install_dir = self._part_info.part_install_dir
        return [f'cp --archive --link --no-dereference . "{install_dir}"']<|MERGE_RESOLUTION|>--- conflicted
+++ resolved
@@ -31,11 +31,7 @@
     """The part properties used by the dump plugin."""
 
     plugin: Literal["dump"] = "dump"
-<<<<<<< HEAD
-    source: str
-=======
     source: str  # pyright: ignore[reportGeneralTypeIssues]
->>>>>>> d866f133
 
 
 class DumpPlugin(Plugin):
