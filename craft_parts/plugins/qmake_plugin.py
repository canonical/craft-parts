--- conflicted
+++ resolved
@@ -36,11 +36,7 @@
     qmake_major_version: int = 5
 
     # part properties required by the plugin
-<<<<<<< HEAD
-    source: str
-=======
     source: str  # pyright: ignore[reportGeneralTypeIssues]
->>>>>>> d866f133
 
 
 class QmakePlugin(Plugin):
