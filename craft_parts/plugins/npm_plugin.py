--- conflicted
+++ resolved
@@ -269,7 +269,7 @@
         return []
 
     @override
-    def get_build_commands(self) -> List[str]:
+    def get_build_commands(self) -> list[str]:
         """Return a list of commands to run during the build step."""
         cmd = []
         options = cast(NpmPluginProperties, self._options)
@@ -297,14 +297,6 @@
                 """
                 )
             ]
-<<<<<<< HEAD
-        return []
-
-    @override
-    def get_build_commands(self) -> list[str]:
-        """Return a list of commands to run during the build step."""
-        cmd = [
-=======
         if self._node_binary_path is not None:
             cmd += [
                 dedent(
@@ -315,7 +307,6 @@
                 ),
             ]
         cmd += [
->>>>>>> c3826554
             dedent(
                 """\
             NPM_VERSION="$(npm --version)"
