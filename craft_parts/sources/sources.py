# -*- Mode:Python; indent-tabs-mode:nil; tab-width:4 -*-
#
# Copyright 2015-2021 Canonical Ltd.
#
# This program is free software; you can redistribute it and/or
# modify it under the terms of the GNU Lesser General Public
# License version 3 as published by the Free Software Foundation.
#
# This program is distributed in the hope that it will be useful,
# but WITHOUT ANY WARRANTY; without even the implied warranty of
# MERCHANTABILITY or FITNESS FOR A PARTICULAR PURPOSE.  See the GNU
# Lesser General Public License for more details.
#
# You should have received a copy of the GNU Lesser General Public License
# along with this program.  If not, see <http://www.gnu.org/licenses/>.

"""Source handle utilities.

Unless the part plugin overrides this behaviour, a part can use these
'source' keys in its definition. They tell Craft Parts where to pull source
code for that part, and how to unpack it if necessary.

  - source: url-or-path

    A URL or path to some source tree to build. It can be local
    ('./src/foo') or remote ('https://foo.org/...'), and can refer to a
    directory tree or a tarball or a revision control repository
    ('git:...').

  - source-type: git, bzr, hg, svn, tar, deb, rpm, or zip

    In some cases the source string is not enough to identify the version
    control system or compression algorithm. The source-type key can tell
    Craft Parts exactly how to treat that content.

  - source-checksum: <algorithm>/<digest>

    Craft Parts will use the digest specified to verify the integrity of the
    source. The source-type needs to be a file (tar, zip, deb or rpm) and
    the algorithm either md5, sha1, sha224, sha256, sha384, sha512, sha3_256,
    sha3_384 or sha3_512.

  - source-depth: <integer>

    By default clones or branches with full history, specifying a depth
    will truncate the history to the specified number of commits.

  - source-branch: <branch-name>

    Craft Parts will checkout a specific branch from the source tree. This
    only works on multi-branch repositories from git and hg (mercurial).

  - source-commit: <commit>

    Craft Parts will checkout the specific commit from the source tree revision
    control system.

  - source-tag: <tag>

    Craft Parts will checkout the specific tag from the source tree revision
    control system.

  - source-subdir: path

    When building, Snapcraft will set the working directory to be this
    subdirectory within the source.

  - source-submodules: <list-of-submodules>

    Configure which submodules to fetch from the source tree.
    If source-submodules in defined and empty, no submodules are fetched.
    If source-submodules is not defined, all submodules are fetched (default
    behavior).

Note that plugins might well define their own semantics for the 'source'
keywords, because they handle specific build systems, and many languages
have their own built-in packaging systems (think CPAN, PyPI, NPM). In those
cases you want to refer to the documentation for the specific plugin.
"""

import os
import re
from pathlib import Path
from typing import TYPE_CHECKING, Dict, List, Optional, Type

from craft_parts.dirs import ProjectDirs

from . import errors
from .base import SourceHandler
from .deb_source import DebSource
from .file_source import FileSource
from .git_source import GitSource
from .local_source import LocalSource
<<<<<<< HEAD
from .sevenzip_source import SevenzipSource
=======
from .rpm_source import RpmSource
>>>>>>> ed20df71
from .snap_source import SnapSource
from .tar_source import TarSource
from .zip_source import ZipSource

if TYPE_CHECKING:
    from craft_parts.parts import Part

SourceHandlerType = Type[SourceHandler]


_source_handler: Dict[str, SourceHandlerType] = {
    "local": LocalSource,
    "tar": TarSource,
    "git": GitSource,
    "snap": SnapSource,
    "zip": ZipSource,
    "deb": DebSource,
    "file": FileSource,
<<<<<<< HEAD
    "7z": SevenzipSource,
=======
    "rpm": RpmSource,
>>>>>>> ed20df71
}


def get_source_handler(
    cache_dir: Path,
    part: "Part",
    project_dirs: ProjectDirs,
    ignore_patterns: Optional[List[str]] = None,
) -> Optional[SourceHandler]:
    """Return the appropriate handler for the given source.

    :param application_name: The name of the application using Craft Parts.
    :param part: The part to get a source handler for.
    :param project_dirs: The project's work directories.
    """
    source_handler = None
    if part.spec.source:
        handler_class = _get_source_handler_class(
            part.spec.source,
            source_type=part.spec.source_type,
        )
        source_handler = handler_class(
            cache_dir=cache_dir,
            source=part.spec.source,
            part_src_dir=part.part_src_dir,
            source_checksum=part.spec.source_checksum,
            source_branch=part.spec.source_branch,
            source_tag=part.spec.source_tag,
            source_depth=part.spec.source_depth,
            source_commit=part.spec.source_commit,
            source_submodules=part.spec.source_submodules,
            project_dirs=project_dirs,
            ignore_patterns=ignore_patterns,
        )

    return source_handler


def _get_source_handler_class(
    source: str, *, source_type: str = ""
) -> SourceHandlerType:
    """Return the appropriate handler class for the given source.

    :param source: The source specification.
    :param source_type: The source type to use. If not specified, the
        type will be inferred from the source specification.
    """
    if not source_type:
        source_type = get_source_type_from_uri(source)

    if source_type not in _source_handler:
        raise errors.InvalidSourceType(source)

    return _source_handler.get(source_type, LocalSource)


_tar_type_regex = re.compile(r".*\.((tar(\.(xz|gz|bz2))?)|tgz)$")


def get_source_type_from_uri(
    source: str, ignore_errors: bool = False
) -> str:  # noqa: C901
    """Return the source type based on the given source URI.

    :param source: The source specification.
    :param ignore_errors: Don't raise InvalidSourceType if the source
        type could not be determined.

    :raise InvalidSourceType: If the source type is unknown.
    """
    for extension in ["zip", "deb", "rpm", "7z", "snap"]:
        if source.endswith(f".{extension}"):
            return extension
    source_type = ""
    if source.startswith("bzr:") or source.startswith("lp:"):
        source_type = "bzr"
    elif (
        source.startswith("git:")
        or source.startswith("git@")
        or source.startswith("git+ssh:")
        or source.endswith(".git")
    ):
        source_type = "git"
    elif source.startswith("svn:"):
        source_type = "subversion"
    elif _tar_type_regex.match(source):
        source_type = "tar"
    elif os.path.isdir(source):
        source_type = "local"
    elif not ignore_errors:
        raise errors.InvalidSourceType(source)

    return source_type<|MERGE_RESOLUTION|>--- conflicted
+++ resolved
@@ -91,11 +91,8 @@
 from .file_source import FileSource
 from .git_source import GitSource
 from .local_source import LocalSource
-<<<<<<< HEAD
 from .sevenzip_source import SevenzipSource
-=======
 from .rpm_source import RpmSource
->>>>>>> ed20df71
 from .snap_source import SnapSource
 from .tar_source import TarSource
 from .zip_source import ZipSource
@@ -114,11 +111,8 @@
     "zip": ZipSource,
     "deb": DebSource,
     "file": FileSource,
-<<<<<<< HEAD
     "7z": SevenzipSource,
-=======
     "rpm": RpmSource,
->>>>>>> ed20df71
 }
 
 
