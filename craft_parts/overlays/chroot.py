--- conflicted
+++ resolved
@@ -21,7 +21,7 @@
 import os
 import sys
 from pathlib import Path
-from typing import TYPE_CHECKING, Any, NamedTuple, TypeVar
+from typing import TYPE_CHECKING, Any, TypeVar
 
 from craft_parts.utils import os_utils
 
@@ -41,7 +41,7 @@
     target: Callable[..., _T],
     mount_package_sources: bool = False,  # noqa: FBT001, FBT002
     args: tuple[Any] = (),  # type: ignore  # noqa: PGH003
-    kwargs: Mapping[str, Any] = {},
+    kwargs: Any = {},
 ) -> Any:  # noqa: ANN401
     """Execute a callable in a chroot environment.
 
@@ -356,26 +356,5 @@
 
 def _cleanup_chroot_mounts(path: Path, mounts: list[_Mount]) -> None:
     """Linux-specific chroot environment cleanup."""
-<<<<<<< HEAD
     for entry in reversed(mounts):
-        entry.unmount_from(path)
-=======
-    pid = os.getpid()
-    for entry in reversed(_linux_mounts):
-        mountpoint = path / entry.mountpoint.lstrip("/")
-
-        if mountpoint.exists():
-            logger.debug("[pid=%d] umount: %r", pid, str(mountpoint))
-            # The activity executed in the chroot can lead to additional mounts
-            # under those mounted to prepare the chroot.
-            # Remount as private to ease unmounting.
-            os_utils.mount(str(mountpoint), "--make-rprivate")
-
-            args: list[str] = ["--recursive"]
-            if entry.options and "--rbind" in entry.options:
-                # Mount points under /dev may be in use and make the bind mount
-                # unmountable. This may happen in destructive mode depending on
-                # the host environment, so use MNT_DETACH to defer unmounting.
-                args.append("--lazy")
-            os_utils.umount(str(mountpoint), *args)
->>>>>>> aea85f07
+        entry.unmount_from(path)