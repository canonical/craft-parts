# -*- Mode:Python; indent-tabs-mode:nil; tab-width:4 -*-
#
# Copyright 2021-2025 Canonical Ltd.
#
# This program is free software; you can redistribute it and/or
# modify it under the terms of the GNU Lesser General Public
# License version 3 as published by the Free Software Foundation.
#
# This program is distributed in the hope that it will be useful,
# but WITHOUT ANY WARRANTY; without even the implied warranty of
# MERCHANTABILITY or FITNESS FOR A PARTICULAR PURPOSE.  See the GNU
# Lesser General Public License for more details.
#
# You should have received a copy of the GNU Lesser General Public License
# along with this program.  If not, see <http://www.gnu.org/licenses/>.

"""The parts lifecycle manager."""

import os
import re
import sys
from collections.abc import Sequence
from pathlib import Path
from typing import Any, cast

from pydantic import ValidationError

from craft_parts import errors, executor, packages, plugins, sequencer
from craft_parts.actions import Action
from craft_parts.dirs import ProjectDirs
from craft_parts.features import Features
from craft_parts.filesystem_mounts import FilesystemMounts, validate_filesystem_mounts
from craft_parts.infos import ProjectInfo, ProjectVarInfo
from craft_parts.overlays import LayerHash
from craft_parts.parts import Part, part_by_name
from craft_parts.state_manager import states
from craft_parts.steps import Step
from craft_parts.utils.partition_utils import validate_partition_names


class LifecycleManager:
    """Coordinate the planning and execution of the parts lifecycle.

    The lifecycle manager determines the list of actions that needs be executed in
    order to obtain a tree of installed files from the specification on how to
    process its parts, and provides a mechanism to execute each of these actions.

    :param all_parts: A dictionary containing the parts specification according to the
        :ref:`parts schema <reference-part-properties>`. The format is compatible with
        the output generated by PyYAML's ``yaml.load``.
    :param application_name: A unique non-empty identifier for the application
        using Craft Parts. Valid application names contain upper and lower case
        letters, underscores or numbers, and must start with a letter.
    :param project_name: name of the project being built.
    :param cache_dir: The path to store cached packages and files. If not
        specified, a directory under the application name entry in the XDG base
        directory will be used.
    :param work_dir: The toplevel directory for work directories. The current
        directory will be used if none is specified.
    :param arch: The architecture to build for. Defaults to the host system
        architecture.
    :param base: [deprecated] The system base the project being processed will
        run on. Defaults to the system where Craft Parts is being executed.
    :param parallel_build_count: The maximum number of concurrent jobs to be
        used to build each part of this project.
    :param application_package_name: The name of the application package, if required
        by the package manager used by the platform. Defaults to the application name.
    :param ignore_local_sources: A list of local source patterns to ignore.
    :param extra_build_packages: A list of additional build packages to install.
    :param extra_build_snaps: A list of additional build snaps to install.
    :param track_stage_packages: Add primed stage packages to the prime state.
    :param strict_mode: Only allow plugins capable of building in strict mode.
    :param base_layer_dir: The path to the overlay base layer, if using overlays.
    :param base_layer_hash: The validation hash of the overlay base image, if using
        overlays. The validation hash should be constant for a given image, and should
        change if a different base image is used.
    :param project_vars_part_name: Project variables can only be set in the part
        matching this name.
    :param project_vars: A ProjectVarInfo instance or a dictionary containing project variables.
    :param partitions: A list of partitions to use when the partitions feature is
        enabled. The first partition will be considered the default. Partitions may
        have an optional namespace prefix separated by a forward slash. Partition names
        must contain one or more lowercase alphanumeric characters or hyphens
        ("-"), and may not begin or end with a hyphen. Namespace names must
        consist of only lowercase alphanumeric characters.
    :param filesystem_mounts: A dict of filesystem_mounts to apply when migrating files.
    :param usrmerged_by_default: Whether the parts' install dirs should be filled with
        usrmerge-safe directories and symlinks prior to a part's build.
    :param custom_args: Any additional arguments that will be passed directly
        to callbacks.
    """

    def __init__(  # noqa: PLR0912, PLR0913
        self,
        all_parts: dict[str, Any],
        *,
        application_name: str,
        cache_dir: Path | str,
        work_dir: Path | str = ".",
        arch: str = "",
        base: str = "",
        project_name: str | None = None,
        parallel_build_count: int = 1,
        application_package_name: str | None = None,
        ignore_local_sources: list[str] | None = None,
        extra_build_packages: list[str] | None = None,
        extra_build_snaps: list[str] | None = None,
        track_stage_packages: bool = False,
        strict_mode: bool = False,
        base_layer_dir: Path | None = None,
        base_layer_hash: bytes | None = None,
        project_vars_part_name: str | None = None,
        project_vars: dict[str, str] | ProjectVarInfo | None = None,
        partitions: list[str] | None = None,
        filesystem_mounts: dict[str, Any] | None = None,
<<<<<<< HEAD
        use_host_sources: bool = False,
=======
        usrmerged_by_default: bool = False,
>>>>>>> 390f111d
        **custom_args: Any,  # custom passthrough args
    ) -> None:
        # pylint: disable=too-many-locals

        if not re.match("^[A-Za-z][0-9A-Za-z_]*$", application_name):
            raise errors.InvalidApplicationName(application_name)

        if not isinstance(all_parts, dict):
            raise TypeError("parts definition must be a dictionary")

        if not application_package_name:
            application_package_name = application_name

        if "parts" not in all_parts:
            raise ValueError("parts definition is missing")

        validate_partition_names(partitions)
        validate_filesystem_mounts(filesystem_mounts)
        filesystem_mounts_obj: FilesystemMounts | None = None
        if filesystem_mounts:
            filesystem_mounts_obj = FilesystemMounts.unmarshal(filesystem_mounts)

        packages.Repository.configure(application_package_name)

        project_dirs = ProjectDirs(work_dir=work_dir, partitions=partitions)

        project_info = ProjectInfo(
            application_name=application_name,
            cache_dir=Path(cache_dir),
            arch=arch,
            base=base,
            parallel_build_count=parallel_build_count,
            strict_mode=strict_mode,
            project_name=project_name,
            project_dirs=project_dirs,
            project_vars_part_name=project_vars_part_name,
            project_vars=project_vars,
            partitions=partitions,
            filesystem_mounts=filesystem_mounts_obj,
            base_layer_dir=base_layer_dir,
            base_layer_hash=base_layer_hash,
            usrmerged_by_default=usrmerged_by_default,
            **custom_args,
        )

        parts_data = all_parts.get("parts", {})

        executor.expand_environment(parts_data, info=project_info)

        part_list = []
        for name, spec in parts_data.items():
            part = _build_part(name, spec, project_dirs, strict_mode, partitions)
            _validate_part_dependencies(part, parts_data)
            part_list.append(part)

        self._has_overlay = any(p.has_overlay for p in part_list)
        self._organizes_to_overlay = any(p.organizes_to_overlay for p in part_list)
        self._needs_chisel = any(p.has_slices for p in part_list)
        self._has_chisel = any(p.has_chisel_as_build_snap for p in part_list)

        # add a chisel as a build snap if needed
        if self._needs_chisel and not self._has_chisel:
            if extra_build_snaps is None:
                extra_build_snaps = []
            extra_build_snaps.append("chisel/latest/stable")

        # a base layer is mandatory if overlays are in use
        if self._has_overlay or self._organizes_to_overlay:
            _ensure_overlay_supported()

            if not base_layer_dir:
                raise ValueError("base_layer_dir must be specified if using overlays")
            if not base_layer_hash:
                raise ValueError("base_layer_hash must be specified if using overlays")
        else:
            base_layer_dir = None

        if base_layer_hash:
            layer_hash: LayerHash | None = LayerHash(base_layer_hash)
        else:
            layer_hash = None

        self._part_list = part_list
        self._application_name = application_name
        self._target_arch = project_info.target_arch
        self._sequencer = sequencer.Sequencer(
            part_list=self._part_list,
            project_info=project_info,
            ignore_outdated=ignore_local_sources,
            base_layer_hash=layer_hash,
        )
        self._executor = executor.Executor(
            part_list=self._part_list,
            project_info=project_info,
            ignore_patterns=ignore_local_sources,
            extra_build_packages=extra_build_packages,
            extra_build_snaps=extra_build_snaps,
            track_stage_packages=track_stage_packages,
            base_layer_dir=base_layer_dir,
            base_layer_hash=layer_hash,
            use_host_sources=use_host_sources,
        )
        self._project_info = project_info
        # pylint: enable=too-many-locals

    @property
    def project_info(self) -> ProjectInfo:
        """Obtain information about this project."""
        return self._project_info

    def clean(
        self, step: Step = Step.PULL, *, part_names: list[str] | None = None
    ) -> None:
        """Clean the specified step and parts.

        Cleaning a step removes its state and all artifacts generated in that
        step and subsequent steps for the specified parts.

        :param step: The step to clean. If not specified, all steps will be
            cleaned.
        :param part_names: The list of part names to clean. If not specified,
            all parts will be cleaned and work directories will be removed.
        """
        self._executor.clean(initial_step=step, part_names=part_names)

    def refresh_packages_list(self) -> None:
        """Update the available packages list.

        The list of available packages should be updated before planning the
        sequence of actions to take. To ensure consistency between the scenarios,
        it shouldn't be updated between planning and execution.
        """
        packages.Repository.refresh_packages_list()

    def plan(
        self,
        target_step: Step,
        part_names: Sequence[str] | None = None,
        *,
        rerun: bool = False,
    ) -> list[Action]:
        """Obtain the list of actions to be executed given the target step and parts.

        :param target_step: The final step we want to reach.
        :param part_names: The list of parts to process. If not specified, all
            parts will be processed.

        :return: The list of :class:`Action` objects that should be executed in
            order to reach the target step for the specified parts.
        """
        return self._sequencer.plan(target_step, part_names, rerun=rerun)

    def reload_state(self) -> None:
        """Reload the ephemeral state from disk."""
        self._sequencer.reload_state()

    def action_executor(self) -> executor.ExecutionContext:
        """Return a context manager for action execution."""
        return executor.ExecutionContext(executor=self._executor)

    def get_pull_assets(self, *, part_name: str) -> dict[str, Any] | None:
        """Return the part's pull state assets.

        :param part_name: The name of the part to get assets from.

        :return: The dictionary of the part's pull assets, or None if no state found.
        """
        part = part_by_name(part_name, self._part_list)
        state = cast(states.PullState, states.load_step_state(part, Step.PULL))
        return state.assets if state else None

    def get_primed_stage_packages(self, *, part_name: str) -> list[str] | None:
        """Return the list of primed stage packages.

        :param part_name: The name of the part to get primed stage packages from.

        :return: The sorted list of primed stage packages, or None if no state found.
        """
        part = part_by_name(part_name, self._part_list)
        state = cast(states.PrimeState, states.load_step_state(part, Step.PRIME))
        if not state:
            return None

        return sorted(state.primed_stage_packages)

    def get_prime_state_timestamp(self) -> int | None:
        """Obtain the most recent prime state timestamp from all parts."""
        most_recent = 0
        for part in self._part_list:
            timestamp = states.get_state_file_timestamp(part, Step.PRIME)
            if timestamp and timestamp > most_recent:
                most_recent = timestamp
        return most_recent or None


def _ensure_overlay_supported() -> None:
    """Overlay is only supported in Linux and requires superuser privileges."""
    if not Features().enable_overlay:
        raise errors.FeatureError("Overlays are not supported.")

    if sys.platform != "linux":
        raise errors.OverlayPlatformError

    if os.geteuid() != 0:
        raise errors.OverlayPermissionError


def _build_part(
    name: str,
    spec: dict[str, Any],
    project_dirs: ProjectDirs,
    strict_plugins: bool,  # noqa: FBT001
    partitions: list[str] | None,
) -> Part:
    """Create and populate a :class:`Part` object based on part specification data.

    :param spec: A dictionary containing the part specification.
    :param project_dirs: The project's work directories.

    :return: A :class:`Part` object corresponding to the given part specification.
    """
    if not isinstance(spec, dict):
        raise errors.PartSpecificationError(
            part_name=name, message="part definition is malformed"
        )

    plugin_name = spec.get("plugin", "")

    # If the plugin was not specified, use the part name as the plugin name.
    part_name_as_plugin_name = not plugin_name
    if part_name_as_plugin_name:
        plugin_name = name

    try:
        plugin_class = plugins.get_plugin_class(plugin_name)
    except ValueError as err:
        if part_name_as_plugin_name:
            # If plugin was not specified, avoid raising an exception telling
            # that part name is an invalid plugin.
            raise errors.UndefinedPlugin(part_name=name) from err
        raise errors.InvalidPlugin(plugin_name, part_name=name) from err

    if strict_plugins and not plugin_class.supports_strict_mode:
        raise errors.PluginNotStrict(plugin_name, part_name=name)

    # validate and unmarshal plugin properties
    try:
        properties = plugin_class.properties_class.unmarshal(spec)
    except ValidationError as err:
        raise errors.PartSpecificationError.from_validation_error(
            part_name=name, error_list=err.errors()
        ) from err
    except ValueError as err:
        raise errors.PartSpecificationError(part_name=name, message=str(err)) from err

    part_spec = plugins.validate_and_extract(spec, plugin_name=plugin_name)

    # initialize part and unmarshal part specs
    return Part(
        name,
        part_spec,
        project_dirs=project_dirs,
        plugin_properties=properties,
        partitions=partitions,
    )


def _validate_part_dependencies(part: Part, parts_data: dict[str, Any]) -> None:
    for name in part.dependencies:
        if name not in parts_data:
            raise errors.InvalidPartName(name)<|MERGE_RESOLUTION|>--- conflicted
+++ resolved
@@ -113,11 +113,8 @@
         project_vars: dict[str, str] | ProjectVarInfo | None = None,
         partitions: list[str] | None = None,
         filesystem_mounts: dict[str, Any] | None = None,
-<<<<<<< HEAD
         use_host_sources: bool = False,
-=======
         usrmerged_by_default: bool = False,
->>>>>>> 390f111d
         **custom_args: Any,  # custom passthrough args
     ) -> None:
         # pylint: disable=too-many-locals
